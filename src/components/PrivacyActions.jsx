/**
 * Privacy Actions Component
 * Provides Shield and Unshield functionality for Railgun privacy wallet
 * Using the new clean Railgun implementation
 */

import React, { useState, useCallback, useEffect, useMemo, useRef } from 'react';
import { ethers } from 'ethers';
import { toast } from 'react-hot-toast';
import {
  ShieldCheckIcon,
  EyeSlashIcon,
  ArrowUpIcon,
  ArrowDownIcon,
  CurrencyDollarIcon,
  ExclamationTriangleIcon,
  ArrowRightIcon,
  ClipboardDocumentIcon,
  UsersIcon,
} from '@heroicons/react/24/outline';

import { useWallet } from '../contexts/WalletContext';
import useBalances from '../hooks/useBalances';
import { useContacts } from '../hooks/useContacts';
import ContactModal from './ContactModal';
import {
  shieldTokens,
  unshieldTokens,
  isValidRailgunAddress,
  isTokenSupportedByRailgun,
  getSupportedChainIds,
  privateTransfer,
} from '../utils/railgun/actions';
import QRCodeGenerator from './QRCodeGenerator';
import {
  getPrivateBalances,
  parseTokenAmount,
  roundBalanceTo8Decimals,
} from '../utils/railgun/balances';
import {
  createWallet,
  loadWallet,
  deriveEncryptionKey,
  getCurrentWalletID,
  getCurrentWallet,
} from '../utils/railgun/wallet';
import { getTokenAddress, areTokensEqual } from '../utils/tokens';
import { estimateGasForTransaction } from '../utils/railgun/tx-gas-details';
import { getRailgunNetworkName } from '../utils/railgun/tx-unshield';

const PrivacyActions = ({ activeAction = 'shield', isRefreshingBalances = false }) => {
  const {
    isConnected,
    address,
    chainId,
    railgunWalletId,
    railgunAddress,
    canUseRailgun,
    getCurrentNetwork,
    walletProvider,
  } = useWallet();



  const {
    publicBalances,
    privateBalances,
    isLoading,
    refreshAllBalances,
    refreshBalancesAfterTransaction,
    formatBalance,
    isPrivateBalancesLoading, // Add
  } = useBalances();

  const {
    contacts,
    searchContacts,
    findContactByAddress,
    addContact,
    updateContact,
    removeContact,
    clearContacts,
    isLoading: isLoadingContacts,
  } = useContacts();

  // isRefreshingBalances is now passed as a prop from WalletPage

  // Component state - controlled by parent
  const activeTab = activeAction;
  const [selectedToken, setSelectedToken] = useState(null);
  const [amount, setAmount] = useState('');
  const [recipientAddress, setRecipientAddress] = useState('');
  const [memoText, setMemoText] = useState('');
  const [isProcessing, setIsProcessing] = useState(false);
  const [isTokenMenuOpen, setIsTokenMenuOpen] = useState(false);
  const [isTransactionLocked, setIsTransactionLocked] = useState(false);
  const [activeTransactionMonitors, setActiveTransactionMonitors] = useState(0);
  const tokenMenuRef = useRef(null);
  // Receive tab state
  const [paymentLink, setPaymentLink] = useState('');
  // Current user's Lexie ID (if linked)
  const [myLexieId, setMyLexieId] = useState(null);
  // Contacts state
  const [showAddContactModal, setShowAddContactModal] = useState(false);
  const [editingContact, setEditingContact] = useState(null);
  const [contactSuggestions, setContactSuggestions] = useState([]);
  const [showSuggestions, setShowSuggestions] = useState(false);
  const [showContactSelectionModal, setShowContactSelectionModal] = useState(false);

  // Resolve current user's Lexie ID from their Railgun address
  useEffect(() => {
    const resolveMyLexie = async () => {
      try {
        if (!railgunAddress) { setMyLexieId(null); return; }
        const resp = await fetch(`/api/wallet-metadata?action=by-wallet&railgunAddress=${encodeURIComponent(railgunAddress)}`);
        if (!resp.ok) { setMyLexieId(null); return; }
        const json = await resp.json().catch(() => ({}));
        if (json.success && json.lexieID) {
          setMyLexieId((json.lexieID || '').toLowerCase());
        } else {
          setMyLexieId(null);
        }
      } catch (_) {
        setMyLexieId(null);
      }
    };
    resolveMyLexie();
  }, [railgunAddress]);
  // We now rely on WalletContext for initialization status

  // Available tabs
  const tabs = [
    { 
      id: 'shield', 
      name: 'Add', 
      icon: ArrowDownIcon,
      description: 'Move tokens into your vault balance'
    },
    { 
      id: 'unshield', 
      name: 'Remove', 
      icon: ArrowUpIcon,
      description: 'Move tokens back to your connected wallet'
    },
    {
      id: 'transfer',
      name: 'Send',
      icon: ArrowRightIcon,
      description: 'Send to any address (EOA or LexieID)'
    },
    {
      id: 'receive',
      name: 'Receive',
      icon: CurrencyDollarIcon,
      description: 'Use the link below for others to send funds to your vault'
    },
    {
      id: 'contacts',
      name: 'Contacts',
      icon: UsersIcon,
      description: 'Manage your saved contacts for easy sending'
    },
  ];

  // No local initialization here – WalletContext owns engine lifecycle

  // Get available tokens based on current tab
  const availableTokens = useMemo(() => {
    if (!isConnected || !chainId) return [];

    if (activeTab === 'shield') {
      // Show public tokens for adding to vault
      return publicBalances.filter(token => 
        token.hasBalance && 
        isTokenSupportedByRailgun(token.address, chainId)
      );
    } else if (activeTab === 'unshield' || activeTab === 'transfer') {
      // Show private tokens for removing or sending
      return privateBalances.filter(token => token.hasBalance);
    } else if (activeTab === 'receive') {
      // For receive tab, show all supported tokens for this chain (for link generation)
      return [
        { symbol: 'ETH', address: null, name: 'Ethereum' },
        { symbol: 'USDC', address: '0xA0b86a33E6441c0086ec7a4dC2c7c37C1A5e01b4', name: 'USD Coin' },
        { symbol: 'USDT', address: '0xdAC17F958D2ee523a2206206994597C13D831ec7', name: 'Tether USD' },
        // Add more supported tokens as needed
      ].filter(token => isTokenSupportedByRailgun(token.address, chainId));
    }

    return [];
  }, [activeTab, publicBalances, privateBalances, isConnected, chainId]);

  // Track previous activeAction to only clear form on actual action changes
  const prevActiveActionRef = useRef(activeAction);

  // Reset form when switching actions, but preserve a valid selected token
  useEffect(() => {
    const actionChanged = prevActiveActionRef.current !== activeAction;

    // Only clear form fields when action actually changes, not on balance refreshes
    if (actionChanged) {
      setAmount('');
      setRecipientAddress('');
      setMemoText('');
    }

    setSelectedToken(prev => {
      if (!Array.isArray(availableTokens) || availableTokens.length === 0) return null;

      // Find the token in current availableTokens that matches the previous selection
      const mapped = prev ? availableTokens.find(t => areTokensEqual(t, prev)) : null;
      return mapped || availableTokens[0] || null;
    });

    // Update the ref after processing
    prevActiveActionRef.current = activeAction;
  }, [activeAction, availableTokens]);

  // Complete state reset function for after transactions
  const resetFormState = useCallback(() => {
    console.log('[PrivacyActions] 🔄 Performing complete form state reset...');
    console.log('[PrivacyActions] 🔄 Before reset - isProcessing:', isProcessing, 'selectedToken:', selectedToken?.symbol, 'amount:', amount);

    setAmount('');
    setRecipientAddress('');
    setMemoText('');
    // Keep isProcessing = true until transactionMonitor completes
    // Keep isTransactionLocked = true until transactionMonitor completes

    // Dispatch event to parent components (WalletPage)
    if (typeof window !== 'undefined') {
      window.dispatchEvent(new CustomEvent('privacy-transaction-complete'));
    }

    // Preserve selectedToken by finding the correct token object shape from current availableTokens
    setSelectedToken(prev => {
      if (!Array.isArray(availableTokens) || availableTokens.length === 0) {
        console.log('[PrivacyActions] 🔄 No available tokens, setting selectedToken to null');
        return null;
      }

      // Find the token in current availableTokens that matches the previous selection
      const mapped = prev ? availableTokens.find(t => areTokensEqual(t, prev)) : null;
      const newToken = mapped || availableTokens[0];

      console.log('[PrivacyActions] 🔄 Reset selectedToken - prev:', prev?.symbol, 'mapped:', mapped?.symbol, 'new:', newToken?.symbol);
      console.log('[PrivacyActions] 🔄 Token shapes - prev addr:', getTokenAddress(prev), 'new addr:', getTokenAddress(newToken));

      return newToken;
    });

    console.log('[PrivacyActions] 🔄 Form state reset complete');
  }, [availableTokens, isProcessing, selectedToken, amount]);

  // Ensure transfer-specific fields are cleared when not in transfer mode
  useEffect(() => {
    if (activeTab !== 'transfer') {
      // Clear any stale transfer data that could cause validation issues
      setRecipientAddress('');
      setMemoText('');
    }
  }, [activeTab]);

  // Track previous chainId to only clear amount on actual chain changes
  const prevChainIdRef = useRef(chainId);

  // Handle token selection on chain changes or available tokens changes
  useEffect(() => {
    const chainChanged = prevChainIdRef.current !== chainId;

    // Only clear amount when chain actually changes, not on balance refreshes
    if (chainChanged) {
      setAmount('');
    }

    setSelectedToken(prev => {
      if (!Array.isArray(availableTokens) || availableTokens.length === 0) return null;

      // Preserve the user's selected token if it's still available
      if (prev) {
        const stillAvailable = availableTokens.find(t => areTokensEqual(t, prev));
        if (stillAvailable) return stillAvailable;
      }

      // Otherwise select the first available token
      return availableTokens[0];
    });

    // Update the ref after processing
    prevChainIdRef.current = chainId;
  }, [chainId, availableTokens]);

  // Close token menu on outside click or ESC
  useEffect(() => {
    if (!isTokenMenuOpen) return;
    const onClickOutside = (e) => {
      if (tokenMenuRef.current && !tokenMenuRef.current.contains(e.target)) {
        setIsTokenMenuOpen(false);
      }
    };
    const onKey = (e) => { if (e.key === 'Escape') setIsTokenMenuOpen(false); };
    document.addEventListener('mousedown', onClickOutside);
    document.addEventListener('keydown', onKey);
    return () => {
      document.removeEventListener('mousedown', onClickOutside);
      document.removeEventListener('keydown', onKey);
    };
  }, [isTokenMenuOpen]);

  // Handle shield transaction dropped events
  const handleShieldTransactionDropped = useCallback((event) => {
    console.log('[PrivacyActions] 🚫 Shield transaction dropped - unlocking UI:', event.detail);
    setIsProcessing(false);
    setIsTransactionLocked(false);
    // Decrement monitor counter
    setActiveTransactionMonitors(prev => Math.max(0, prev - 1));
  }, []);

  // Listen for balance update completion to unlock transactions
  useEffect(() => {
    const handleBalanceUpdateComplete = (event) => {
      // Only unlock on balance updates if no transaction monitors are active
      // This prevents premature unlocking during vault building/commitment decryption
      if (activeTransactionMonitors === 0) {
        console.log('[PrivacyActions] 🔓 Balance update completed (backup unlock) - no active monitors');
        setIsProcessing(false); // Stop showing "Processing..."
        setIsTransactionLocked(false);
        setActiveTransactionMonitors(0); // Reset counter as backup
      } else {
        console.log('[PrivacyActions] 🔒 Balance update received but transaction monitors still active - keeping UI locked');
      }
    };

    // Listen for transaction monitor completion to unlock transactions
    const handleTransactionMonitorComplete = (event) => {
      const { transactionType, found, elapsedTime } = event.detail;
      console.log(`[PrivacyActions] ✅ Transaction monitor completed for ${transactionType} (${found ? 'found' : 'timeout'}) in ${elapsedTime/1000}s`);

      setActiveTransactionMonitors(prev => {
        const newCount = prev - 1;
        console.log(`[PrivacyActions] 📊 Local monitor count decreased: ${newCount}`);

        // Only unlock UI when ALL monitors have completed
        if (newCount === 0) {
          console.log('[PrivacyActions] 🔓 All local monitors completed, unlocking transaction actions');
          setIsProcessing(false); // Now we can stop showing "Processing..."
          setIsTransactionLocked(false); // And unlock the UI
        } else {
          console.log(`[PrivacyActions] 🔒 Still ${newCount} local monitor(s) running, keeping actions locked`);
        }

        return newCount;
      });

      // 🎯 TRIGGER POINTS UPDATE: When transaction monitor completes successfully,
      // check if points were awarded and update the UI
      if (found && (transactionType === 'shield' || transactionType === 'unshield' || transactionType === 'transfer')) {
        console.log(`[PrivacyActions] 🎯 Transaction monitor completed successfully for ${transactionType}, triggering points update`);
        // Dispatch points update event to refresh points balance from Redis
        setTimeout(() => {
          window.dispatchEvent(new CustomEvent('points-updated'));
        }, 500); // Small delay to ensure backend processing is complete
      }
    };

    const handleAbortAllRequests = () => {
      console.log('[PrivacyActions] 🛑 Received abort-all-requests event - cancelling all ongoing processes');
      // Reset all transaction-related state
      setIsProcessing(false);
      setIsTransactionLocked(false);
      setActiveTransactionMonitors(0);
      // Reset form state
      setAmount('');
      setRecipientAddress('');
      setMemoText('');
    };

    if (typeof window !== 'undefined') {
      window.addEventListener('railgun-public-refresh', handleBalanceUpdateComplete);
      window.addEventListener('transaction-monitor-complete', handleTransactionMonitorComplete);
      window.addEventListener('abort-all-requests', handleAbortAllRequests);
      window.addEventListener('shield-transaction-dropped', handleShieldTransactionDropped);
    }

    return () => {
      if (typeof window !== 'undefined') {
        window.removeEventListener('railgun-public-refresh', handleBalanceUpdateComplete);
        window.removeEventListener('transaction-monitor-complete', handleTransactionMonitorComplete);
        window.removeEventListener('abort-all-requests', handleAbortAllRequests);
        window.removeEventListener('shield-transaction-dropped', handleShieldTransactionDropped);
      }
    };
  }, [handleShieldTransactionDropped]);

  // Generate payment link when receive tab parameters change (uses active network)
  useEffect(() => {
    if (activeTab === 'receive' && railgunAddress && chainId) {
      const baseUrl = 'https://pay.lexiecrypto.com';
      // Prefer Lexie ID if available; fallback to Railgun address
      const toValue = myLexieId || railgunAddress;
      const params = new URLSearchParams({
        to: toValue,
        chainId: chainId.toString(),
      });
      
      if (selectedToken?.address) {
        params.set('token', selectedToken.address);
      }
      
      const link = `${baseUrl}/pay?${params.toString()}`;
      setPaymentLink(link);
    }
  }, [activeTab, railgunAddress, chainId, selectedToken, myLexieId]);

  // Auto-select first available token
  useEffect(() => {
    if (availableTokens.length > 0 && !selectedToken) {
      setSelectedToken(availableTokens[0]);
    }
    if (availableTokens.length === 0 && selectedToken) {
      setSelectedToken(null);
      setAmount('');
    }
  }, [availableTokens, selectedToken]);

  // FORCE BUTTON RESET: Ensure button is always clickable after any state changes
  useEffect(() => {
    // If button would be disabled due to missing selectedToken, force select one
    if (!selectedToken && availableTokens.length > 0) {
      setSelectedToken(availableTokens[0]);
    }

    // If isProcessing is stuck as true (shouldn't happen but safety net)
    if (isProcessing && !selectedToken && availableTokens.length === 0) {
      setIsProcessing(false);
    }
  }, [selectedToken, availableTokens, isProcessing]);



  // Check if chain is supported
  const isChainSupported = useMemo(() => {
    if (!chainId) return false;
    return getSupportedChainIds().includes(chainId);
  }, [chainId]);

  // Basic amount validation (allow any positive amount)
  const isValidAmount = useMemo(() => {
    if (!amount || !selectedToken) return false;

    const numAmount = parseFloat(amount);
    return !isNaN(numAmount) && numAmount > 0;
  }, [amount, selectedToken]);

  // Validation check: amount cannot exceed available balance (with 8-decimal rounding)
  const exceedsAvailableBalance = useMemo(() => {
    if (!amount || !selectedToken) return false;

    try {
      // Parse user amount to wei with rounding
      const userAmountInWei = parseTokenAmount(amount, selectedToken.decimals);

      // Round available balance to 8 decimal places
      const roundedBalanceInWei = roundBalanceTo8Decimals(selectedToken.balance || '0', selectedToken.decimals);

      // Compare wei amounts
      return BigInt(userAmountInWei) > BigInt(roundedBalanceInWei);
    } catch (error) {
      console.warn('[Balance Validation] Error in exceedsAvailableBalance check:', error);
      // Fallback to original logic if rounding fails
      const numAmount = parseFloat(amount);
      return numAmount > (selectedToken.numericBalance || 0);
    }
  }, [amount, selectedToken]);

  // State to hold gas fee estimation result
  const [gasFeeData, setGasFeeData] = useState(null);
  const [gasEstimationLoading, setGasEstimationLoading] = useState(false);

  // Effect to run gas estimation when dependencies change
  useEffect(() => {
    if (activeTab === 'shield' || !amount || !selectedToken || !isValidAmount || !address || !railgunWalletId || !chainId) {
      setGasFeeData(null);
      setGasEstimationLoading(false);
      return;
    }

    setGasEstimationLoading(true);

    const runGasEstimation = async () => {
      try {
        const numAmount = parseFloat(amount);
        const amountInUnits = parseTokenAmount(amount, selectedToken.decimals);
        const tokenAddr = getTokenAddress(selectedToken);

        if (!tokenAddr) {
          setGasFeeData(null);
          return;
        }

        // Determine transaction type
        const transactionType = activeTab === 'transfer' ? 'transfer' : 'unshield';

        // Get network name (using RAILGUN's proper network name)
        const networkName = getRailgunNetworkName(chainId);
        if (!networkName) {
          setGasFeeData(null);
          return;
        }

        // Get encryption key
        const key = await getEncryptionKey();

        // Run gas estimation using dummy transaction
        const result = await estimateGasForTransaction({
          transactionType,
          chainId,
          networkName,
          railgunWalletID: railgunWalletId,
          encryptionKey: key,
          tokenAddress: tokenAddr,
          amount: amountInUnits,
          recipientAddress: recipientAddress || undefined,
          walletProvider,
        });

        if (result && !result.error) {
          setGasFeeData({
            gasCostUSD: result.gasCostUSD,
            gasCostNative: result.gasCostNative,
            nativeGasToken: result.nativeGasToken
          });
        } else {
          setGasFeeData(null);
        }
      } catch (error) {
        console.warn('[PrivacyActions] Gas estimation failed:', error.message);
        setGasFeeData(null);
      } finally {
        setGasEstimationLoading(false);
      }
    };

    runGasEstimation();
  }, [amount, selectedToken, isValidAmount, activeTab, address, railgunWalletId, chainId, recipientAddress]);

  // Calculate fees and totals
  const feeInfo = useMemo(() => {
    if (!amount || !selectedToken || !isValidAmount) {
      return null;
    }

    const numAmount = parseFloat(amount);
    const usdValue = selectedToken.balanceUSD ? (
      typeof selectedToken.balanceUSD === 'string' && selectedToken.balanceUSD.startsWith('$')
        ? parseFloat(selectedToken.balanceUSD.substring(1))
        : parseFloat(selectedToken.balanceUSD)
    ) : 0;

    // Guard against invalid USD values
    const hasValidUSD = usdValue > 0 && !isNaN(usdValue) && isFinite(usdValue);

    // Calculate USD value of the amount being processed (only if USD data is valid)
    const amountUSD = hasValidUSD ? usdValue * (numAmount / selectedToken.numericBalance) : 0;

    // Fee rates: 0.25% for shield/add, 0.75% for unshield/remove/send
    const feeRate = activeTab === 'shield' ? 0.0025 : 0.0075; // 0.25% = 0.0025, 0.75% = 0.0075
    const feeUSD = hasValidUSD ? amountUSD * feeRate : 0;

    // Gas fees for unshield and transfer operations
    const gasFeeUSD = gasFeeData ? parseFloat(gasFeeData.gasCostUSD) : 0;

    // Total fees = service fee + gas fee
    const totalFeesUSD = feeUSD + gasFeeUSD;

    // Calculate net amounts safely
    let netAmount, netAmountUSD;
    if (hasValidUSD) {
      // Total received/sent = amount - total fees (converted back to token amount)
      netAmount = numAmount - (totalFeesUSD / usdValue * numAmount);
      netAmountUSD = amountUSD - totalFeesUSD;
    } else {
      // Fallback: calculate net amount in tokens only, no USD conversion
      // For token-denominated calculation, we need to estimate fees in tokens
      const protocolFeeInTokens = numAmount * feeRate;
      const gasFeeInTokens = gasFeeData && selectedToken.decimals ?
        parseFloat(gasFeeData.gasCostNative || '0') : 0;
      netAmount = numAmount - protocolFeeInTokens - gasFeeInTokens;
      netAmountUSD = 0; // Will show as "N/A"
    }

    return {
      amountUSD: hasValidUSD ? amountUSD.toFixed(2) : 'N/A',
      feeUSD: hasValidUSD ? feeUSD.toFixed(2) : 'N/A',
      gasFeeUSD: gasFeeData ? gasFeeData.gasCostUSD : null,
      gasCostNative: gasFeeData ? gasFeeData.gasCostNative : null,
      nativeGasToken: gasFeeData ? gasFeeData.nativeGasToken : null,
      feePercent: (feeRate * 100).toFixed(2),
      netAmount: netAmount.toFixed(6),
      netAmountUSD: hasValidUSD ? netAmountUSD.toFixed(2) : 'N/A',
      hasValidUSD
    };
  }, [amount, selectedToken, isValidAmount, activeTab, gasFeeData]);

  // Calculate max amount for Max button (returns precise decimal balance)
  const calculateMaxAmount = useCallback(() => {
    if (!selectedToken) return '0';

    // Use precise wei balance converted to decimal to avoid rounding errors
    try {
      const preciseDecimal = ethers.formatUnits(selectedToken.balance || '0', selectedToken.decimals);
      console.log('[Max Button] Precise balance:', {
        weiBalance: selectedToken.balance,
        decimals: selectedToken.decimals,
        preciseDecimal,
        roundedNumeric: selectedToken.numericBalance
      });
      return preciseDecimal;
    } catch (error) {
      console.warn('[Max Button] Failed to calculate precise amount, falling back to numericBalance:', error);
      return selectedToken.numericBalance.toString();
    }
  }, [selectedToken]);

  // Monitor shield transaction to detect if it gets dropped by provider
  const monitorShieldTransaction = useCallback(async (transactionHash, chainId, provider) => {
    if (!transactionHash || !provider) {
      console.warn('[ShieldMonitor] Missing transaction hash or provider');
      return;
    }

    console.log('[ShieldMonitor] Starting transaction monitoring:', {
      transactionHash: transactionHash.slice(0, 10) + '...',
      chainId
    });

    const maxWaitTime = 30 * 1000; // 30 seconds
    const checkInterval = 10000; // Check every 10 seconds
    const startTime = Date.now();

    const checkTransaction = async () => {
      try {
        const receipt = await provider.getTransactionReceipt(transactionHash);

        if (receipt) {
          // Transaction was mined
          console.log('[ShieldMonitor] Transaction confirmed:', {
            transactionHash: transactionHash.slice(0, 10) + '...',
            blockNumber: receipt.blockNumber,
            status: receipt.status
          });

          if (receipt.status === 0) {
            // Transaction failed on-chain
            console.error('[ShieldMonitor] Transaction failed on-chain');
            toast.custom((t) => (
              <div className={`font-mono pointer-events-auto ${t.visible ? 'animate-enter' : 'animate-leave'}`}>
                <div className="rounded-lg border border-red-500/30 bg-black/90 text-red-200 shadow-2xl">
                  <div className="px-4 py-3 flex items-center gap-3">
                    <div className="h-3 w-3 rounded-full bg-red-400 animate-pulse" />
                    <div>
                      <div className="text-sm font-bold">TRANSACTION FAILED</div>
                      <div className="text-xs text-red-400/80 mt-1">Transaction reverted on-chain. Please try again.</div>
                    </div>
                    <button type="button" aria-label="Dismiss" onClick={(e) => { e.stopPropagation(); toast.dismiss(t.id); }} className="ml-2 h-5 w-5 flex items-center justify-center rounded hover:bg-red-900/30 text-red-300/80">×</button>
                  </div>
                </div>
              </div>
            ), { duration: 6000 });
          }
          // Success case is handled by the Graph monitoring system
          return;
        }

        // Check if we've exceeded max wait time
        if (Date.now() - startTime > maxWaitTime) {
          console.warn('[ShieldMonitor] Transaction monitoring timeout reached - letting PrivacyActions handle assumed success');
          // Don't show toast or unlock UI here - let PrivacyActions handle the timeout as assumed success
          return;
        }

        // Continue checking
        setTimeout(checkTransaction, checkInterval);

      } catch (error) {
        console.error('[ShieldMonitor] Error checking transaction:', error);
        // Continue monitoring despite errors
        setTimeout(checkTransaction, checkInterval);
      }
    };

    // Start monitoring
    setTimeout(checkTransaction, checkInterval);
  }, []);

  // Detect recipient address type for smart handling
  const recipientType = useMemo(() => {
    if (!recipientAddress) return 'none';
    const addr = recipientAddress.trim();

    // Validate Ethereum wallet address with proper regex
    if (/^0x[a-fA-F0-9]{40}$/.test(addr)) return 'eoa';
    if (addr.startsWith('0zk') && addr.length > 50) return 'railgun';
    if (/^[a-zA-Z0-9_]{3,20}$/.test(addr)) return 'lexie';
    return 'invalid';
  }, [recipientAddress]);

  // Show memo field only for railgun/lexie recipients
  const shouldShowMemo = useMemo(() => {
    return activeTab === 'transfer' && (recipientType === 'railgun' || recipientType === 'lexie');
  }, [activeTab, recipientType]);

  // Get encryption key for operations - Use same Redis source as WalletContext
  const getEncryptionKey = useCallback(async () => {
    try {
      if (!address || !railgunWalletId) {
        throw new Error('No wallet address or Railgun wallet ID available');
      }

      // Get signature from Redis (same source as WalletContext)
      console.log('[PrivacyActions] Getting signature from Redis to match WalletContext...');
      
      const response = await fetch(`/api/wallet-metadata?walletAddress=${encodeURIComponent(address)}`, {
        method: 'GET',
        headers: { 'Content-Type': 'application/json' }
      });
      
      if (!response.ok) {
        throw new Error('Failed to get wallet metadata from Redis');
      }
      
      const result = await response.json();
      if (!result.success || !result.keys || result.keys.length === 0) {
        throw new Error('No wallet metadata found in Redis');
      }
      
      // Find metadata for current wallet ID
      const metadata = result.keys.find(k => k.walletId === railgunWalletId);
      if (!metadata || !metadata.signature) {
        throw new Error('No signature found in Redis for this wallet');
      }
      
      const signature = metadata.signature;
      console.log('[PrivacyActions] Using signature from Redis (matches WalletContext)');
      

      // Generate encryption key using same method as WalletContext
      const { default: CryptoJS } = await import('crypto-js');
      const addressBytes = address.toLowerCase().replace('0x', '');
      const signatureBytes = signature.replace('0x', '');
      const combined = signatureBytes + addressBytes;
      const hash = CryptoJS.SHA256(combined);
      const encryptionKey = hash.toString(CryptoJS.enc.Hex).slice(0, 64);
      
      return encryptionKey;
    } catch (error) {
      console.error('[PrivacyActions] Failed to get encryption key:', error);
      if (error.code === 4001 || error.message.includes('rejected')) {
        throw new Error('Signature required for vault operations. Please approve the signature request.');
      }
      throw new Error('Failed to get encryption key');
    }
  }, [address, railgunWalletId]);

  // Handle shield operation
  const handleShield = useCallback(async () => {
    if (!selectedToken || !amount || !isValidAmount || !railgunAddress) {
      return;
    }

    setIsProcessing(true);
    setIsTransactionLocked(true); // Lock all transaction actions

    // Dispatch event to parent components (WalletPage)
    if (typeof window !== 'undefined') {
      window.dispatchEvent(new CustomEvent('privacy-transaction-start'));
    }

    // Increment local monitor counter
    setActiveTransactionMonitors(prev => prev + 1);

    let toastId;

    try {

      // Get encryption key
      const encryptionKey = await getEncryptionKey();

      // Use the entered amount directly - backend handles fee deductions
      const actualAmount = amount;

      // Parse amount to base units
      const amountInUnits = parseTokenAmount(actualAmount, selectedToken.decimals);

      // Get chain configuration
      const chainConfig = { id: chainId };

      console.log('[PrivacyActions] Starting shield operation:', {
        token: selectedToken.symbol,
        amount: actualAmount,
        amountInUnits,
        railgunAddress,
      });

      toastId = toast.custom((t) => (
        <div className={`font-mono pointer-events-auto ${t.visible ? 'animate-enter' : 'animate-leave'}`}>
          <div className="rounded-lg border border-green-500/30 bg-black/90 text-green-200 shadow-2xl">
            <div className="px-4 py-3 flex items-center gap-3">
              <div className="h-3 w-3 rounded-full bg-emerald-400" />
              <div>
                <div className="text-sm">Adding tokens to vault...</div>
                <div className="text-xs text-green-400/80">Approve in your wallet</div>
              </div>
              <button 
                type="button" 
                aria-label="Dismiss" 
                onClick={(e) => { 
                  e.preventDefault(); 
                  e.stopPropagation(); 
                  console.log('Dismissing toast:', t.id);
                  toast.dismiss(t.id);
                }} 
                className="ml-2 h-5 w-5 flex items-center justify-center rounded hover:bg-green-900/30 text-green-300/80 cursor-pointer"
              >
                ×
              </button>
            </div>
          </div>
        </div>
      ), { duration: 3000 });

      // Get wallet signer (not provider to avoid re-wrapping)
      const walletSigner = await walletProvider(); // This now returns a signer

      // Get normalized token address
      const tokenAddr = getTokenAddress(selectedToken);
      // Allow null addresses for native tokens (ETH, MATIC, BNB)
      const nativeTokenSymbols = ['ETH', 'MATIC', 'BNB'];
      const isNativeToken = !tokenAddr && nativeTokenSymbols.includes(selectedToken.symbol);
      if (!tokenAddr && !isNativeToken) {
        console.error('[PrivacyActions] Shield failed: Invalid token address', selectedToken);
        toast.error('Selected token is invalid. Please reselect the token.');
        return;
      }

      // Execute shield operation
      const result = await shieldTokens({
        tokenAddress: tokenAddr,
        amount: amountInUnits,
        chain: chainConfig,
        fromAddress: address,
        railgunAddress: railgunAddress,
        walletProvider: walletSigner // Pass signer directly
      });

      // Send the transaction to the blockchain
      toast.dismiss(toastId);
      toastId = toast.custom((t) => (
        <div className={`font-mono pointer-events-auto ${t.visible ? 'animate-enter' : 'animate-leave'}`}>
          <div className="rounded-lg border border-green-500/30 bg-black/90 text-green-200 shadow-2xl">
            <div className="px-4 py-3 flex items-center gap-3">
              <div className="h-3 w-3 rounded-full bg-emerald-400" />
              <div>
                <div className="text-sm">Adding {amount} {selectedToken.symbol} to your vault...</div>
              </div>
              <button 
                type="button" 
                aria-label="Dismiss" 
                onClick={(e) => { 
                  e.preventDefault(); 
                  e.stopPropagation(); 
                  console.log('Dismissing toast:', t.id);
                  toast.dismiss(t.id);
                }} 
                className="ml-2 h-5 w-5 flex items-center justify-center rounded hover:bg-green-900/30 text-green-300/80 cursor-pointer"
              >
                ×
              </button>
            </div>
          </div>
        </div>
      ), { duration: 2500 });
      
      console.log('[PrivacyActions] Sending shield transaction:', result.transaction);
      
      // Convert BigInt values to hex strings for JSON serialization
      const txForSending = {
        ...result.transaction,
        gasLimit: result.paddedGasEstimate ? '0x' + BigInt(result.paddedGasEstimate).toString(16) : undefined, // Use padded gas limit for safety
        gasPrice: result.transaction.gasPrice ? '0x' + result.transaction.gasPrice.toString(16) : undefined,
        maxFeePerGas: result.transaction.maxFeePerGas ? '0x' + result.transaction.maxFeePerGas.toString(16) : undefined,
        maxPriorityFeePerGas: result.transaction.maxPriorityFeePerGas ? '0x' + result.transaction.maxPriorityFeePerGas.toString(16) : undefined,
        value: result.transaction.value ? '0x' + result.transaction.value.toString(16) : '0x0',
      };
      
      console.log('[PrivacyActions] Formatted transaction for sending:', txForSending);
      
      // Use signer.sendTransaction instead of provider.request
      const txResponse = await walletSigner.sendTransaction(txForSending);

      console.log('[PrivacyActions] Transaction sent:', txResponse);

      // Monitor transaction to detect if it gets dropped by provider
      const transactionHash = txResponse.hash;
      monitorShieldTransaction(transactionHash, chainId, walletSigner.provider);

      toast.dismiss(toastId);
      toast.custom((t) => (
        <div className={`font-mono pointer-events-auto ${t.visible ? 'animate-enter' : 'animate-leave'}`}>
          <div className="rounded-lg border border-green-500/30 bg-black/90 text-green-200 shadow-2xl">
            <div className="px-4 py-3 flex items-center gap-3">
              <div className="h-3 w-3 rounded-full bg-emerald-400" />
              <div>
                <div className="text-sm">Adding {actualAmount} {selectedToken.symbol} to your vault</div>
                <div className="text-xs text-green-400/80">TX sent</div>
              </div>
              <button 
                type="button" 
                aria-label="Dismiss" 
                onClick={(e) => { 
                  e.preventDefault(); 
                  e.stopPropagation(); 
                  console.log('Dismissing toast:', t.id);
                  toast.dismiss(t.id);
                }} 
                className="ml-2 h-5 w-5 flex items-center justify-center rounded hover:bg-green-900/30 text-green-300/80 cursor-pointer"
              >
                ×
              </button>
            </div>
          </div>
        </div>
      ), { duration: 3000 });

      // ✅ ENHANCED: Graph-based transaction monitoring with new API
      toast.dismiss(toastId);
      toast.custom((t) => (
        <div className={`font-mono pointer-events-auto ${t.visible ? 'animate-enter' : 'animate-leave'}`}>
          <div className="rounded-lg border border-green-500/30 bg-black/90 text-green-200 shadow-2xl">
            <div className="px-4 py-3 flex items-center gap-3">
              <div className="h-3 w-3 rounded-full bg-emerald-400" />
              <div>
                <div className="text-sm">Adding {amount} {selectedToken.symbol} to your vault...</div>
                <div className="text-xs text-green-400/80">Monitoring for confirmation...</div>
              </div>
            </div>
          </div>
        </div>
      ), { duration: 2500 });
      console.log('[PrivacyActions] Starting Graph-based shield monitoring...');
      
      try {
        // Import the enhanced transaction monitor
        const { monitorTransactionInGraph } = await import('../utils/railgun/transactionMonitor.js');
        
        // Start monitoring in background with new API specification
        monitorTransactionInGraph({
          txHash: txResponse?.hash || txResponse,
          chainId: chainConfig.id,
          transactionType: 'shield',
          maxWaitTime: 30000, // 30 seconds - reasonable timeout before assuming success
          // Pass transaction details for note capture with wallet context
          transactionDetails: {
            walletAddress: address,
            walletId: railgunWalletId,
            railgunAddress: railgunAddress,
            tokenSymbol: selectedToken.symbol,
            tokenAddress: tokenAddr,
            decimals: selectedToken.decimals,
            amount: amount,
          },
        })
        .then(async (result) => {
          if (result.found) {
            console.log(`[PrivacyActions] Shield monitoring completed in ${result.elapsedTime/1000}s`);

            // 🎯 FALLBACK: Directly award points if transaction monitor didn't
            try {
              console.log('[PrivacyActions] 🎯 Checking if points need to be awarded...');

              // First resolve Lexie ID from Railgun address
              const lexieResponse = await fetch('/api/wallet-metadata?action=by-wallet&railgunAddress=' + encodeURIComponent(railgunAddress));
              if (!lexieResponse.ok) {
                console.warn('[PrivacyActions] Could not resolve Lexie ID for points award');
                return;
              }

              const lexieData = await lexieResponse.json();
              if (!lexieData?.success || !lexieData?.lexieID) {
                console.warn('[PrivacyActions] No Lexie ID found for points award');
                return;
              }

              const lexieId = lexieData.lexieID.toLowerCase();
              console.log('[PrivacyActions] ✅ Resolved Lexie ID for points award:', lexieId);

              // Calculate actual USD value for points
              const amountInUnitsForPoints = parseTokenAmount(actualAmount, selectedToken.decimals);
              const transactionMonitor = await import('../utils/railgun/transactionMonitor.js');
              const convertTokenAmountToUSD = transactionMonitor.default.convertTokenAmountToUSD;
              const usdValue = await convertTokenAmountToUSD(amountInUnitsForPoints, tokenAddr, chainId);

              console.log('[PrivacyActions] 💰 Calculated USD value for points fallback:', {
                amount: actualAmount,
                amountInUnits: amountInUnitsForPoints,
                tokenAddress: tokenAddr,
                chainId,
                usdValue
              });

              // Now call rewards-award with correct format
              const pointsResponse = await fetch('/api/wallet-metadata?action=rewards-award', {
                method: 'POST',
                headers: { 'Content-Type': 'application/json' },
                body: JSON.stringify({
                  lexieId: lexieId,
                  txHash: result.transactionHash,
                  usdValue: usdValue
                })
              });

              if (pointsResponse.ok) {
                const pointsData = await pointsResponse.json();
                if (pointsData?.success) {
                  console.log('[PrivacyActions] ✅ Points awarded via fallback (10x multiplier):', {
                    awarded: pointsData.awarded,
                    balance: pointsData.balance,
                    multiplier: pointsData.multiplier,
                    pointsMultiplier: pointsData.pointsMultiplier,
                    basePointsBefore: pointsData.basePointsBeforeMultiplier,
                    basePointsAfter: pointsData.basePointsAfterMultiplier,
                    dayCount: pointsData.dayCount
                  });
                  // Refresh points display with small delay to ensure backend processing is complete
                  setTimeout(() => {
                    window.dispatchEvent(new CustomEvent('points-updated'));
                  }, 500);
                }
              } else {
                console.warn('[PrivacyActions] Points award failed:', await pointsResponse.text());
              }
            } catch (pointsError) {
              console.warn('[PrivacyActions] Points fallback failed:', pointsError);
            }

          } else {
            console.warn('[PrivacyActions] Shield monitoring timed out after 30s - assuming success and proceeding');

            // 🎯 TIMEOUT SUCCESS: Treat timeout as assumed success - run all same logic as confirmed Graph success
            try {
              console.log('[PrivacyActions] 🎯 Processing assumed success after timeout...');

              // First resolve Lexie ID from Railgun address
              const lexieResponse = await fetch('/api/wallet-metadata?action=by-wallet&railgunAddress=' + encodeURIComponent(railgunAddress));
              if (!lexieResponse.ok) {
                console.warn('[PrivacyActions] Could not resolve Lexie ID for assumed success points');
                return;
              }

              const lexieData = await lexieResponse.json();
              if (!lexieData?.success || !lexieData?.lexieID) {
                console.warn('[PrivacyActions] No Lexie ID found for assumed success points');
                return;
              }

              const lexieId = lexieData.lexieID.toLowerCase();
              console.log('[PrivacyActions] ✅ Resolved Lexie ID for assumed success:', lexieId);

              // Calculate actual USD value for points
              const amountInUnitsForPoints = parseTokenAmount(actualAmount, selectedToken.decimals);
              const transactionMonitor = await import('../utils/railgun/transactionMonitor.js');
              const convertTokenAmountToUSD = transactionMonitor.default.convertTokenAmountToUSD;
              const usdValue = await convertTokenAmountToUSD(amountInUnitsForPoints, tokenAddr, chainId);

              console.log('[PrivacyActions] 💰 Calculated USD value for assumed success:', {
                amount: actualAmount,
                amountInUnits: amountInUnitsForPoints,
                tokenAddress: tokenAddr,
                chainId,
                usdValue
              });

              // Now call rewards-award with correct format
              const pointsResponse = await fetch('/api/wallet-metadata?action=rewards-award', {
                method: 'POST',
                headers: { 'Content-Type': 'application/json' },
                body: JSON.stringify({
                  lexieId: lexieId,
                  txHash: txResponse?.hash || txResponse,
                  usdValue: usdValue
                })
              });

              if (pointsResponse.ok) {
                const pointsData = await pointsResponse.json();
                if (pointsData?.success) {
                  console.log('[PrivacyActions] ✅ Points awarded for assumed success (timeout):', {
                    awarded: pointsData.awarded,
                    balance: pointsData.balance,
                    multiplier: pointsData.multiplier
                  });
                  // Refresh points display with small delay to ensure backend processing is complete
                  setTimeout(() => {
                    window.dispatchEvent(new CustomEvent('points-updated'));
                  }, 500);
                }
              } else {
                console.warn('[PrivacyActions] Points award failed for assumed success:', await pointsResponse.text());
              }
            } catch (pointsError) {
              console.warn('[PrivacyActions] Points processing failed for assumed success:', pointsError);
            }

            // Trigger balance refresh for assumed success
            try {
              const { syncBalancesAfterTransaction } = await import('../utils/railgun/syncBalances.js');
              await syncBalancesAfterTransaction({
                walletAddress: address,
                walletId: railgunWalletId,
                chainId,
              });
              console.log('[PrivacyActions] ✅ Balance refresh triggered for assumed success');
            } catch (balanceError) {
              console.warn('[PrivacyActions] ⚠️ Balance refresh failed for assumed success:', balanceError?.message);
            }

            // Show success toast for assumed success
            toast.custom((t) => (
              <div className={`font-mono pointer-events-auto ${t.visible ? 'animate-enter' : 'animate-leave'}`}>
                <div className="rounded-lg border border-green-500/30 bg-black/90 text-green-200 shadow-2xl">
                  <div className="px-4 py-3 flex items-center gap-3">
                    <div className="h-3 w-3 rounded-full bg-emerald-400" />
                    <div>
                      <div className="text-sm">✅ Shielded {amount} {selectedToken.symbol}</div>
                      <div className="text-xs text-green-400/80">Transaction confirmed - balances updated</div>
                    </div>
                    <button
                      type="button"
                      aria-label="Dismiss"
                      onClick={(e) => {
                        e.preventDefault();
                        e.stopPropagation();
                        toast.dismiss(t.id);
                      }}
                      className="ml-2 h-5 w-5 flex items-center justify-center rounded hover:bg-green-900/30 text-green-300/80 cursor-pointer"
                    >
                      ×
                    </button>
                  </div>
                </div>
              </div>
            ), { duration: 4000 });

            // Dispatch transaction monitor completion event to unlock UI
            if (typeof window !== 'undefined') {
              window.dispatchEvent(new CustomEvent('transaction-monitor-complete', {
                detail: { transactionType: 'shield', found: false, elapsedTime: 30000 }
              }));
            }
          }
          // Dispatch transaction monitor completion event
          if (typeof window !== 'undefined') {
            window.dispatchEvent(new CustomEvent('transaction-monitor-complete', {
              detail: { transactionType: 'shield', found: result.found, elapsedTime: result.elapsedTime }
            }));
          }
        })
        .catch((error) => {
          console.error('[PrivacyActions] Shield Graph monitoring failed:', error);
          // Dispatch transaction monitor completion event even on failure
          if (typeof window !== 'undefined') {
            window.dispatchEvent(new CustomEvent('transaction-monitor-complete', {
              detail: { transactionType: 'shield', found: false, error: error.message }
            }));
          }
        });
        
      } catch (monitorError) {
        console.error('[PrivacyActions] Failed to start shield monitoring:', monitorError);
        // Dispatch transaction monitor completion event even if failed to start
        if (typeof window !== 'undefined') {
          window.dispatchEvent(new CustomEvent('transaction-monitor-complete', {
            detail: { transactionType: 'shield', found: false, error: monitorError.message }
          }));
        }
      }

    } catch (error) {
      console.error('[PrivacyActions] Shield operation failed: Network error. Please retry your transaction');
      toast.dismiss(toastId);

      // Dispatch transaction completion event to unlock UI globally
      if (typeof window !== 'undefined') {
        window.dispatchEvent(new CustomEvent('transaction-monitor-complete', {
          detail: {
            transactionType: 'shield',
            found: false, // Transaction failed/cancelled
            elapsedTime: 0,
            error: error.message
          }
        }));
      }

      if ((error?.message || '').toLowerCase().includes('rejected') || (error?.message || '').toLowerCase().includes('reject') || error?.code === 4001 || error?.code === 5000) {
        toast.custom((t) => (
          <div className={`font-mono pointer-events-auto ${t.visible ? 'animate-enter' : 'animate-leave'}`}>
            <div className="rounded-lg border border-green-500/30 bg-black/90 text-green-200 shadow-2xl">
              <div className="px-4 py-3 flex items-center gap-3">
                <div className="h-3 w-3 rounded-full bg-red-400" />
                <div>
                  <div className="text-sm">Transaction rejected by user</div>
                </div>
              </div>
            </div>
          </div>
        ), { duration: 3000 });
      } else {
        toast.custom((t) => (
          <div className={`font-mono pointer-events-auto ${t.visible ? 'animate-enter' : 'animate-leave'}`}>
            <div className="rounded-lg border border-green-500/30 bg-black/90 text-green-200 shadow-2xl">
              <div className="px-4 py-3 flex items-center gap-3">
                <div className="h-3 w-3 rounded-full bg-red-400" />
                <div>
                  <div className="text-sm">Failed to add {amount} {selectedToken?.symbol || 'token'} to your vault</div>
                  <div className="text-xs text-green-400/80">Network error. Please retry your transaction</div>
                </div>
              </div>
            </div>
          </div>
        ), { duration: 4000 });
      }
    } finally {
      resetFormState();
    }
  }, [selectedToken, amount, isValidAmount, railgunAddress, railgunWalletId, chainId, address, getEncryptionKey, availableTokens, refreshBalancesAfterTransaction, resetFormState]);

  // Handle unshield operation
  const handleUnshield = useCallback(async () => {
    if (!selectedToken || !amount || !isValidAmount) {
      return;
    }

    // 🚨 CRITICAL: Validate tokenAddress to prevent USDT decimals miscalculation
    const tokenAddr = getTokenAddress(selectedToken);
    // Allow null addresses for native tokens (ETH, MATIC, BNB)
    const nativeTokenSymbols = ['ETH', 'MATIC', 'BNB'];
    const isNativeToken = !tokenAddr && nativeTokenSymbols.includes(selectedToken.symbol);
    if (!tokenAddr && !isNativeToken) {
      console.error('[PrivacyActions] Unshield failed: Invalid token address', selectedToken);
      toast.error('Selected token is invalid. Please reselect the token.');
      return;
    }

    setIsProcessing(true);
    setIsTransactionLocked(true); // Lock all transaction actions

    // Dispatch event to parent components (WalletPage)
    if (typeof window !== 'undefined') {
      window.dispatchEvent(new CustomEvent('privacy-transaction-start'));
    }

    // Increment local monitor counter
    setActiveTransactionMonitors(prev => prev + 1);

    let toastId;

    try {

      // Get encryption key
      const encryptionKey = await getEncryptionKey();

      // Use the entered amount directly - backend handles fee deductions
      const actualAmount = amount;

      // Parse amount to base units
      const amountInUnits = parseTokenAmount(actualAmount, selectedToken.decimals);

      // Get chain configuration
      const chainConfig = { id: chainId };

      // Smart recipient selection
      const toAddress = activeTab === 'unshield' ? address : (recipientAddress || address);

      console.log('[PrivacyActions] Starting unshield operation:', {
        token: selectedToken.symbol,
        tokenAddress: tokenAddr,
        amount: actualAmount,
        amountInUnits,
        toAddress,
        decimals: selectedToken.decimals,
        chainId: chainId,
        validationStatus: {
          hasTokenAddress: !!tokenAddr,
          tokenAddressLength: tokenAddr?.length || 0,
          tokenAddressValid: tokenAddr?.startsWith('0x') && tokenAddr.length === 42
        }
      });

      // 🔍 CRITICAL: Verify all parameters before unshield call
      const unshieldParams = {
        railgunWalletID: railgunWalletId,
        encryptionKey,
        tokenAddress: tokenAddr,
        amount: amountInUnits,
        chain: chainConfig,
        toAddress,
        walletAddress: address, // 🚨 CRITICAL: Add walletAddress for note retrieval
        decimals: selectedToken.decimals, // 🚨 CRITICAL: Pass decimals from UI to prevent fallback lookups
        walletProvider // ✅ Pass wallet provider for transaction sending
      };
      
      console.log('[PrivacyActions] 🔍 Unshield parameters validation:', {
        hasRailgunWalletID: !!unshieldParams.railgunWalletID,
        hasEncryptionKey: !!unshieldParams.encryptionKey,
        hasTokenAddress: !!unshieldParams.tokenAddress,
        tokenAddressValid: unshieldParams.tokenAddress?.startsWith('0x') && unshieldParams.tokenAddress.length === 42,
        hasAmount: !!unshieldParams.amount,
        hasToAddress: !!unshieldParams.toAddress,
        hasWalletAddress: !!unshieldParams.walletAddress, // For note retrieval
        hasDecimals: unshieldParams.decimals !== undefined && unshieldParams.decimals !== null, // 🚨 CRITICAL
        decimalsValue: unshieldParams.decimals, // Show actual decimals value
        isUSDT: selectedToken.symbol === 'USDT',
        isCorrectUSDTDecimals: selectedToken.symbol === 'USDT' && (unshieldParams.decimals === 6 || (chainId === 56 && unshieldParams.decimals === 18)),
        hasWalletProvider: !!unshieldParams.walletProvider,
        chainId: unshieldParams.chain?.id
      });

      // Execute unshield operation
      const result = await unshieldTokens(unshieldParams);
      // Immediately perform an optimistic local update so dropdown reflects depletion
      try {
        if (typeof window !== 'undefined') {
          window.dispatchEvent(new CustomEvent('railgun-optimistic-unshield', {
            detail: {
              tokenSymbol: selectedToken.symbol,
              tokenAddress: tokenAddr,
              amount: Number(amount),
            }
          }));
        }
      } catch {}


      toast.dismiss(toastId);

      // ✅ ENHANCED: Graph-based unshield monitoring with new API
      console.log('[PrivacyActions] Starting Graph-based unshield monitoring...');
      
      try {
        const { monitorTransactionInGraph } = await import('../utils/railgun/transactionMonitor.js');
        
        // Start monitoring with new API specification
        monitorTransactionInGraph({
          txHash: result.transactionHash,
          chainId: chainConfig.id,
          transactionType: 'unshield',
          maxWaitTime: 30000, // 30 seconds - reasonable timeout before assuming success
          // Pass transaction details for note processing with wallet context
          transactionDetails: {
            walletAddress: address,
            walletId: railgunWalletId,
            railgunAddress: railgunAddress,
            tokenSymbol: selectedToken.symbol,
            combinedRelayerFee: result.combinedRelayerFee,
            relayerFee: result.relayerFee,
            gasFee: result.gasFee,
            feeToken: result.feeToken,
            tokenAddress: tokenAddr,
            decimals: selectedToken.decimals,
            amount: amount,
            recipientAddress: toAddress, // Add recipient address for unshield
            senderAddress: address, // Add sender address for unshield
            changeCommitment: result.changeCommitment, // For change notes
          },
          listener: async (event) => {
            console.log(`[PrivacyActions] ✅ Unshield tx ${result.transactionHash} indexed on chain ${chainConfig.id}`);
            
            // 🎯 FIXED: Just show success message - let useBalances hook handle refresh when appropriate

          }
        })
        .then(async (monitorResult) => {
          if (monitorResult.found) {
            console.log(`[PrivacyActions] Unshield monitoring completed in ${monitorResult.elapsedTime/1000}s`);

            // 🎯 FALLBACK: Directly award points for unshield if transaction monitor didn't
            try {
              console.log('[PrivacyActions] 🎯 Checking if points need to be awarded for unshield...');

              // First resolve Lexie ID from Railgun address
              const lexieResponse = await fetch('/api/wallet-metadata?action=by-wallet&railgunAddress=' + encodeURIComponent(railgunAddress));
              if (!lexieResponse.ok) {
                console.warn('[PrivacyActions] Could not resolve Lexie ID for unshield points award');
                return;
              }

              const lexieData = await lexieResponse.json();
              if (!lexieData?.success || !lexieData?.lexieID) {
                console.warn('[PrivacyActions] No Lexie ID found for unshield points award');
                return;
              }

              const lexieId = lexieData.lexieID.toLowerCase();
              console.log('[PrivacyActions] ✅ Resolved Lexie ID for unshield points award:', lexieId);

              // Calculate actual USD value for points
              const amountInUnitsForPoints = parseTokenAmount(actualAmount, selectedToken.decimals);
              const transactionMonitor = await import('../utils/railgun/transactionMonitor.js');
              const convertTokenAmountToUSD = transactionMonitor.default.convertTokenAmountToUSD;
              const usdValue = await convertTokenAmountToUSD(amountInUnitsForPoints, tokenAddr, chainId);

              console.log('[PrivacyActions] 💰 Calculated USD value for unshield points fallback:', {
                amount: actualAmount,
                amountInUnits: amountInUnitsForPoints,
                tokenAddress: tokenAddr,
                chainId,
                usdValue
              });

              // Now call rewards-award with correct format
              const pointsResponse = await fetch('/api/wallet-metadata?action=rewards-award', {
                method: 'POST',
                headers: { 'Content-Type': 'application/json' },
                body: JSON.stringify({
                  lexieId: lexieId,
                  txHash: monitorResult.transactionHash,
                  usdValue: usdValue
                })
              });

              if (pointsResponse.ok) {
                const pointsData = await pointsResponse.json();
                if (pointsData?.success) {
                  console.log('[PrivacyActions] ✅ Points awarded for unshield via fallback (10x multiplier):', {
                    awarded: pointsData.awarded,
                    balance: pointsData.balance,
                    multiplier: pointsData.multiplier,
                    pointsMultiplier: pointsData.pointsMultiplier,
                    basePointsBefore: pointsData.basePointsBeforeMultiplier,
                    basePointsAfter: pointsData.basePointsAfterMultiplier,
                    dayCount: pointsData.dayCount
                  });
                  // Refresh points display with small delay to ensure backend processing is complete
                  setTimeout(() => {
                    window.dispatchEvent(new CustomEvent('points-updated'));
                  }, 500);
                }
              } else {
                console.warn('[PrivacyActions] Unshield points award failed:', await pointsResponse.text());
              }
            } catch (pointsError) {
              console.warn('[PrivacyActions] Unshield points fallback failed:', pointsError);
            }

          } else {
            console.warn('[PrivacyActions] Unshield monitoring timed out after 30s - assuming success and proceeding');

            // 🎯 TIMEOUT SUCCESS: Treat timeout as assumed success - run all same logic as confirmed Graph success
            try {
              console.log('[PrivacyActions] 🎯 Processing assumed success for unshield after timeout...');

              // First resolve Lexie ID from Railgun address
              const lexieResponse = await fetch('/api/wallet-metadata?action=by-wallet&railgunAddress=' + encodeURIComponent(railgunAddress));
              if (!lexieResponse.ok) {
                console.warn('[PrivacyActions] Could not resolve Lexie ID for assumed unshield success points');
                return;
              }

              const lexieData = await lexieResponse.json();
              if (!lexieData?.success || !lexieData?.lexieID) {
                console.warn('[PrivacyActions] No Lexie ID found for assumed unshield success points');
                return;
              }

              const lexieId = lexieData.lexieID.toLowerCase();
              console.log('[PrivacyActions] ✅ Resolved Lexie ID for assumed unshield success:', lexieId);

              // Calculate actual USD value for points
              const amountInUnitsForPoints = parseTokenAmount(actualAmount, selectedToken.decimals);
              const transactionMonitor = await import('../utils/railgun/transactionMonitor.js');
              const convertTokenAmountToUSD = transactionMonitor.default.convertTokenAmountToUSD;
              const usdValue = await convertTokenAmountToUSD(amountInUnitsForPoints, tokenAddr, chainId);

              console.log('[PrivacyActions] 💰 Calculated USD value for assumed unshield success:', {
                amount: actualAmount,
                amountInUnits: amountInUnitsForPoints,
                tokenAddress: tokenAddr,
                chainId,
                usdValue
              });

              // Now call rewards-award with correct format
              const pointsResponse = await fetch('/api/wallet-metadata?action=rewards-award', {
                method: 'POST',
                headers: { 'Content-Type': 'application/json' },
                body: JSON.stringify({
                  lexieId: lexieId,
                  txHash: monitorResult.transactionHash,
                  usdValue: usdValue
                })
              });

              if (pointsResponse.ok) {
                const pointsData = await pointsResponse.json();
                if (pointsData?.success) {
                  console.log('[PrivacyActions] ✅ Points awarded for assumed unshield success (timeout):', {
                    awarded: pointsData.awarded,
                    balance: pointsData.balance,
                    multiplier: pointsData.multiplier
                  });
                  // Refresh points display with small delay to ensure backend processing is complete
                  setTimeout(() => {
                    window.dispatchEvent(new CustomEvent('points-updated'));
                  }, 500);
                }
              } else {
                console.warn('[PrivacyActions] Points award failed for assumed unshield success:', await pointsResponse.text());
              }
            } catch (pointsError) {
              console.warn('[PrivacyActions] Points processing failed for assumed unshield success:', pointsError);
            }

            // Trigger balance refresh for assumed unshield success (same as successful case)
            try {
              const { syncBalancesAfterTransaction } = await import('../utils/railgun/syncBalances.js');
              await syncBalancesAfterTransaction({
                walletAddress: address,
                walletId: railgunWalletId,
                chainId,
              });
              console.log('[PrivacyActions] ✅ Balance refresh triggered for assumed unshield success');
            } catch (balanceError) {
              console.warn('[PrivacyActions] ⚠️ Balance refresh failed for assumed unshield success:', balanceError?.message);
            }

            // Dispatch railgun-public-refresh event to unlock modal (same as successful transaction flow)
            if (typeof window !== 'undefined') {
              window.dispatchEvent(new CustomEvent('railgun-public-refresh', { detail: { chainId } }));
            }

            // Show success toast for assumed unshield success
            toast.custom((t) => (
              <div className={`font-mono pointer-events-auto ${t.visible ? 'animate-enter' : 'animate-leave'}`}>
                <div className="rounded-lg border border-green-500/30 bg-black/90 text-green-200 shadow-2xl">
                  <div className="px-4 py-3 flex items-center gap-3">
                    <div className="h-3 w-3 rounded-full bg-emerald-400" />
                    <div>
                      <div className="text-sm">✅ Unshielded {amount} {selectedToken.symbol}</div>
                      <div className="text-xs text-green-400/80">Transaction confirmed - balances updated</div>
                    </div>
                    <button
                      type="button"
                      aria-label="Dismiss"
                      onClick={(e) => {
                        e.preventDefault();
                        e.stopPropagation();
                        toast.dismiss(t.id);
                      }}
                      className="ml-2 h-5 w-5 flex items-center justify-center rounded hover:bg-green-900/30 text-green-300/80 cursor-pointer"
                    >
                      ×
                    </button>
                  </div>
                </div>
              </div>
            ), { duration: 4000 });
          }
          // Dispatch transaction monitor completion event
          if (typeof window !== 'undefined') {
            window.dispatchEvent(new CustomEvent('transaction-monitor-complete', {
              detail: { transactionType: 'unshield', found: monitorResult.found, elapsedTime: monitorResult.elapsedTime }
            }));
          }
        })
        .catch((error) => {
          console.error('[PrivacyActions] Unshield Graph monitoring failed:', error);
          // Dispatch transaction monitor completion event even on failure
          if (typeof window !== 'undefined') {
            window.dispatchEvent(new CustomEvent('transaction-monitor-complete', {
              detail: { transactionType: 'unshield', found: false, error: error.message }
            }));
          }
        });
          
      } catch (error) {
        console.error('[PrivacyActions] Failed to start unshield monitoring:', error);
        // Dispatch transaction monitor completion event even if failed to start
        if (typeof window !== 'undefined') {
          window.dispatchEvent(new CustomEvent('transaction-monitor-complete', {
            detail: { transactionType: 'unshield', found: false, error: error.message }
          }));
        }
      }

    } catch (error) {
      console.error('[PrivacyActions] Unshield operation failed:', error);
      toast.dismiss(toastId);

      // Check for specific gas reclamation pricing error
      if (error.message && error.message.includes('Cannot calculate gas reclamation: no price available for fee token')) {
        // Custom terminal-themed error toast for insufficient balance
        toast.custom((t) => (
          <div className={`font-mono pointer-events-auto ${t.visible ? 'animate-enter' : 'animate-leave'}`}>
            <div className="rounded-lg border border-red-500/30 bg-black/90 text-red-200 shadow-2xl">
              <div className="px-4 py-3 flex items-center gap-3">
                <div className="h-3 w-3 rounded-full bg-red-400 animate-pulse" />
                <div>
                  <div className="text-sm font-bold">TRANSACTION FAILED</div>
                  <div className="text-xs text-red-400/80 mt-1">Balance is too low to pay for the fees. Please increase the amount for the transaction.</div>
                </div>
                <button type="button" aria-label="Dismiss" onClick={(e) => { e.stopPropagation(); toast.dismiss(t.id); }} className="ml-2 h-5 w-5 flex items-center justify-center rounded hover:bg-red-900/30 text-red-300/80">×</button>
              </div>
            </div>
          </div>
        ), { duration: 8000 });
        return;
      }

      // Check for insufficient funds error
      if (error.message && error.message.includes("You don't have enough funds to cover the fees")) {
        // Custom terminal-themed error toast for insufficient funds
        toast.custom((t) => (
          <div className={`font-mono pointer-events-auto ${t.visible ? 'animate-enter' : 'animate-leave'}`}>
            <div className="rounded-lg border border-red-500/30 bg-black/90 text-red-200 shadow-2xl">
              <div className="px-4 py-3 flex items-center gap-3">
                <div className="h-3 w-3 rounded-full bg-red-400 animate-pulse" />
                <div>
                  <div className="text-sm font-bold">TRANSACTION FAILED</div>
                  <div className="text-xs text-red-400/80 mt-1">Insufficient funds to cover transaction fees. Please try a larger transaction amount.</div>
                </div>
                <button type="button" aria-label="Dismiss" onClick={(e) => { e.stopPropagation(); toast.dismiss(t.id); }} className="ml-2 h-5 w-5 flex items-center justify-center rounded hover:bg-red-900/30 text-red-300/80">×</button>
              </div>
            </div>
          </div>
        ), { duration: 8000 });
        return;
      }

      // Check for specific SnarkJS proof generation failure
      else if (error.message && error.message.includes('SnarkJS failed to fullProveRailgun')) {
        toast.custom((t) => (
          <div className={`font-mono pointer-events-auto ${t.visible ? 'animate-enter' : 'animate-leave'}`}>
            <div className="rounded-lg border border-red-500/30 bg-black/90 text-red-200 shadow-2xl">
              <div className="px-4 py-3 flex items-center gap-3">
                <div className="h-3 w-3 rounded-full bg-red-400 animate-pulse" />
                <div>
                  <div className="text-sm font-bold">TRANSACTION FAILED</div>
                  <div className="text-xs text-red-400/80 mt-1">Max amount exceeds available vault balance. Please try again with a slightly lower amount.</div>
                </div>
                <button type="button" aria-label="Dismiss" onClick={(e) => { e.stopPropagation(); toast.dismiss(t.id); }} className="ml-2 h-5 w-5 flex items-center justify-center rounded hover:bg-red-900/30 text-red-300/80">×</button>
              </div>
            </div>
          </div>
        ), { duration: 8000 });
      } else {
        // Show generic error for other failures
        toast.custom((t) => (
          <div className={`font-mono pointer-events-auto ${t.visible ? 'animate-enter' : 'animate-leave'}`}>
            <div className="rounded-lg border border-red-500/30 bg-black/90 text-red-200 shadow-2xl">
              <div className="px-4 py-3 flex items-center gap-3">
                <div className="h-3 w-3 rounded-full bg-red-400 animate-pulse" />
                <div>
                  <div className="text-sm font-bold">TRANSACTION FAILED</div>
                  <div className="text-xs text-red-400/80 mt-1">{error.message || 'Unknown error occurred'}</div>
                </div>
                <button type="button" aria-label="Dismiss" onClick={(e) => { e.stopPropagation(); toast.dismiss(t.id); }} className="ml-2 h-5 w-5 flex items-center justify-center rounded hover:bg-red-900/30 text-red-300/80">×</button>
              </div>
            </div>
          </div>
        ), { duration: 8000 });
      }

      // Dispatch transaction completion event to unlock UI globally
      if (typeof window !== 'undefined') {
        window.dispatchEvent(new CustomEvent('transaction-monitor-complete', {
          detail: {
            transactionType: 'unshield',
            found: false, // Transaction failed/cancelled
            elapsedTime: 0,
            error: error.message
          }
        }));
      }
    } finally {
      resetFormState();
    }
  }, [selectedToken, amount, isValidAmount, recipientAddress, address, railgunWalletId, chainId, getEncryptionKey, availableTokens, refreshBalancesAfterTransaction, resetFormState]);

  // Handle private transfer operation
  const handleTransfer = useCallback(async () => {
    if (!selectedToken || !amount || !isValidAmount || !isValidRailgunAddress(railgunAddress)) {
      return;
    }

    // Check if recipient is a saved contact for enhanced UI feedback
    const savedContact = findContactByAddress(recipientAddress);
    const contactDisplayName = savedContact ? savedContact.id : null;

    // Allow Railgun address (0zk...) OR Lexie ID (3-20 alphanumeric/_)
    if (!isValidRailgunAddress(recipientAddress)) {
      const input = (recipientAddress || '').trim().toLowerCase();
      const isLikelyLexieID = /^[a-z0-9_]{3,20}$/.test(input);
      if (!isLikelyLexieID) {
        toast.error('Please enter a valid EVM address or a LexieID');
        return;
      }
      // Fast pre-check: Verify Lexie ID exists before starting heavy processing
      try {
        const resp = await fetch(`/api/wallet-metadata?action=lexie-resolve&lexieID=${encodeURIComponent(input)}`);
        if (!resp.ok) {
          // 404 or any non-200: treat as not linked
          toast.custom((t) => (
            <div className={`font-mono pointer-events-auto ${t.visible ? 'animate-enter' : 'animate-leave'}`}>
              <div className="rounded-lg border border-red-500/30 bg-black/90 text-green-200 shadow-2xl">
                <div className="px-4 py-3 flex items-center gap-3">
                  <div className="h-3 w-3 rounded-full bg-red-400" />
                  <div>
                    <div className="text-sm">LexieID does not exist or is not linked to a LexieVault</div>
                  </div>
                </div>
              </div>
            </div>
          ), { duration: 3500 });
          return;
        }
        const data = await resp.json().catch(() => ({}));
        if (!data?.success || !data?.walletAddress) {
          toast.custom((t) => (
            <div className={`font-mono pointer-events-auto ${t.visible ? 'animate-enter' : 'animate-leave'}`}>
              <div className="rounded-lg border border-red-500/30 bg-black/90 text-green-200 shadow-2xl">
                <div className="px-4 py-3 flex items-center gap-3">
                  <div className="h-3 w-3 rounded-full bg-red-400" />
                  <div>
                    <div className="text-sm">LexieID does not exist or is not linked to a LexieVault</div>
                  </div>
                </div>
              </div>
            </div>
          ), { duration: 3500 });
          return;
        }
      } catch (_) {
        toast.custom((t) => (
          <div className={`font-mono pointer-events-auto ${t.visible ? 'animate-enter' : 'animate-leave'}`}>
            <div className="rounded-lg border border-red-500/30 bg-black/90 text-green-200 shadow-2xl">
              <div className="px-4 py-3 flex items-center gap-3">
                <div className="h-3 w-3 rounded-full bg-red-400" />
                <div>
                  <div className="text-sm">LexieID does not exist or is not linked to a LexieVault</div>
                </div>
              </div>
            </div>
          </div>
        ), { duration: 3500 });
        return;
      }
      // Proceed: resolution will happen in privateTransfer()
    }

    setIsProcessing(true);
    setIsTransactionLocked(true); // Lock all transaction actions

    // Dispatch event to parent components (WalletPage)
    if (typeof window !== 'undefined') {
      window.dispatchEvent(new CustomEvent('privacy-transaction-start'));
    }

    // Increment local monitor counter
    setActiveTransactionMonitors(prev => prev + 1);

    let toastId;

    try {
      toastId = toast.custom((t) => (
        <div className={`font-mono ${t.visible ? 'animate-enter' : 'animate-leave'}`}>
          <div className="rounded-lg border border-green-500/30 bg-black/90 text-green-200 shadow-2xl">
            <div className="px-4 py-3 flex items-center gap-3">
              <div className="h-3 w-3 rounded-full bg-emerald-400" />
              <div>
                <div className="text-sm">
                  Preparing transaction…
                  {contactDisplayName && (
                    <span className="ml-2 text-xs bg-green-900/30 text-green-300 px-1.5 py-0.5 rounded">
                      to {contactDisplayName}
                    </span>
                  )}
                </div>
                <div className="text-xs text-green-400/80">Encrypting and preparing proofs</div>
              </div>
              <button 
                type="button" 
                aria-label="Dismiss" 
                onClick={(e) => { 
                  e.preventDefault(); 
                  e.stopPropagation(); 
                  console.log('Dismissing toast:', t.id);
                  toast.dismiss(t.id);
                }} 
                className="ml-2 h-5 w-5 flex items-center justify-center rounded hover:bg-green-900/30 text-green-300/80 cursor-pointer"
              >
                ×
              </button>
            </div>
          </div>
        </div>
      ));

      const encryptionKey = await getEncryptionKey();

      // Use the entered amount directly - backend handles fee deductions
      const actualAmount = amount;

      const amountInUnits = parseTokenAmount(actualAmount, selectedToken.decimals);
      const tokenAddr = getTokenAddress(selectedToken);
      // Allow null addresses for native tokens (ETH, MATIC, BNB)
      const nativeTokenSymbols = ['ETH', 'MATIC', 'BNB'];
      const isNativeToken = !tokenAddr && nativeTokenSymbols.includes(selectedToken.symbol);

      if (!tokenAddr && !isNativeToken) {
        console.error('[PrivacyActions] Transfer failed: Invalid token address', selectedToken);
        toast.error('Selected token is invalid. Please reselect the token.');
        return;
      }

      const tx = await privateTransfer({
        chainId,
        railgunWalletID: railgunWalletId,
        encryptionKey,
        tokenAddress: tokenAddr,
        amount: amountInUnits,
        recipientRailgunAddress: recipientAddress,
        memoText,
        walletProvider,
      });

      // Use resolved recipient address for timeline (Railgun address instead of Lexie ID)
      const timelineRecipientAddress = tx.resolvedRecipientAddress || recipientAddress;

      toast.dismiss(toastId);
      toast.custom((t) => (
        <div className={`font-mono ${t.visible ? 'animate-enter' : 'animate-leave'}`}>
          <div className="rounded-lg border border-green-500/30 bg-black/90 text-green-200 shadow-2xl">
            <div className="px-4 py-3 flex items-center gap-3">
              <div className="h-3 w-3 rounded-full bg-emerald-400" />
              <div>
                <div className="text-sm">
                  Transaction sent
                  {contactDisplayName && (
                    <span className="ml-2 text-xs bg-green-900/30 text-green-300 px-1.5 py-0.5 rounded">
                      to {contactDisplayName}
                    </span>
                  )}
                </div>
                <div className="text-xs text-green-400/80">TX: {tx.txHash}</div>
              </div>
              <button 
                type="button" 
                aria-label="Dismiss" 
                onClick={(e) => { 
                  e.preventDefault(); 
                  e.stopPropagation(); 
                  console.log('Dismissing toast:', t.id);
                  toast.dismiss(t.id);
                }} 
                className="ml-2 h-5 w-5 flex items-center justify-center rounded hover:bg-green-900/30 text-green-300/80 cursor-pointer"
              >
                ×
              </button>
            </div>
          </div>
        </div>
      ), { duration: 3000 });

      // Trigger transaction history refresh to show the new transaction with memo
      setTimeout(() => {
        console.log('🔄 [PrivacyActions] Triggering transaction history refresh after transfer');
        window.dispatchEvent(new CustomEvent('transaction-history-refresh'));
      }, 3000); // Wait 3 seconds for transaction to be mined and indexed

      // Optional: Graph monitoring (transfer)
      try {
        const { monitorTransactionInGraph } = await import('../utils/railgun/transactionMonitor.js');
        monitorTransactionInGraph({
          txHash: tx.txHash,
          chainId,
          transactionType: 'transfer',
          maxWaitTime: 30000, // 30 seconds - reasonable timeout before assuming success
          transactionDetails: {
            walletId: railgunWalletId,
            walletAddress: address,
            railgunAddress: railgunAddress,
            tokenSymbol: selectedToken.symbol,
            tokenAddress: tokenAddr,
            decimals: selectedToken.decimals,
            amount: amountInUnits,
            displayAmount: actualAmount,
            recipientAddress: timelineRecipientAddress, // Use resolved Railgun address
            combinedRelayerFee: tx.combinedRelayerFee,
            relayerFee: tx.relayerFee,
            gasFee: tx.gasFee,
            feeToken: tx.feeToken,
            memoText: memoText, // Add memo text
          },
        })
        .then(async (result) => {
          if (result.found) {
            console.log(`[PrivacyActions] Transfer monitoring completed in ${result.elapsedTime/1000}s`);

            // 🎯 FALLBACK: Directly award points for transfer if transaction monitor didn't
            try {
              console.log('[PrivacyActions] 🎯 Checking if points need to be awarded for transfer...');

              // First resolve Lexie ID from Railgun address
              const lexieResponse = await fetch('/api/wallet-metadata?action=by-wallet&railgunAddress=' + encodeURIComponent(railgunAddress));
              if (!lexieResponse.ok) {
                console.warn('[PrivacyActions] Could not resolve Lexie ID for transfer points award');
                return;
              }

              const lexieData = await lexieResponse.json();
              if (!lexieData?.success || !lexieData?.lexieID) {
                console.warn('[PrivacyActions] No Lexie ID found for transfer points award');
                return;
              }

              const lexieId = lexieData.lexieID.toLowerCase();
              console.log('[PrivacyActions] ✅ Resolved Lexie ID for transfer points award:', lexieId);

              // Calculate actual USD value for points
              const amountInUnitsForPoints = parseTokenAmount(actualAmount, selectedToken.decimals);
              const transactionMonitor = await import('../utils/railgun/transactionMonitor.js');
              const convertTokenAmountToUSD = transactionMonitor.default.convertTokenAmountToUSD;
              const usdValue = await convertTokenAmountToUSD(amountInUnitsForPoints, tokenAddr, chainId);

              console.log('[PrivacyActions] 💰 Calculated USD value for transfer points fallback:', {
                amount: actualAmount,
                amountInUnits: amountInUnitsForPoints,
                tokenAddress: tokenAddr,
                chainId,
                usdValue
              });

              // Now call rewards-award with correct format
              const pointsResponse = await fetch('/api/wallet-metadata?action=rewards-award', {
                method: 'POST',
                headers: { 'Content-Type': 'application/json' },
                body: JSON.stringify({
                  lexieId: lexieId,
                  txHash: tx.txHash,
                  usdValue: usdValue
                })
              });

              if (pointsResponse.ok) {
                const pointsData = await pointsResponse.json();
                if (pointsData?.success) {
                  console.log('[PrivacyActions] ✅ Points awarded for transfer via fallback (10x multiplier):', {
                    awarded: pointsData.awarded,
                    balance: pointsData.balance,
                    multiplier: pointsData.multiplier,
                    pointsMultiplier: pointsData.pointsMultiplier,
                    basePointsBefore: pointsData.basePointsBeforeMultiplier,
                    basePointsAfter: pointsData.basePointsAfterMultiplier,
                    dayCount: pointsData.dayCount
                  });
                  // Refresh points display with small delay to ensure backend processing is complete
                  setTimeout(() => {
                    window.dispatchEvent(new CustomEvent('points-updated'));
                  }, 500);
                }
              } else {
                console.warn('[PrivacyActions] Transfer points award failed:', await pointsResponse.text());
              }
            } catch (pointsError) {
              console.warn('[PrivacyActions] Transfer points fallback failed:', pointsError);
            }
          } else {
            console.warn('[PrivacyActions] Transfer monitoring timed out after 30s - assuming success and proceeding');

            // 🎯 TIMEOUT SUCCESS: Treat timeout as assumed success - run all same logic as confirmed Graph success
            try {
              console.log('[PrivacyActions] 🎯 Processing assumed success for transfer after timeout...');

              // First resolve Lexie ID from Railgun address
              const lexieResponse = await fetch('/api/wallet-metadata?action=by-wallet&railgunAddress=' + encodeURIComponent(railgunAddress));
              if (!lexieResponse.ok) {
                console.warn('[PrivacyActions] Could not resolve Lexie ID for assumed transfer success points');
                return;
              }

              const lexieData = await lexieResponse.json();
              if (!lexieData?.success || !lexieData?.lexieID) {
                console.warn('[PrivacyActions] No Lexie ID found for assumed transfer success points');
                return;
              }

              const lexieId = lexieData.lexieID.toLowerCase();
              console.log('[PrivacyActions] ✅ Resolved Lexie ID for assumed transfer success:', lexieId);

              // Calculate actual USD value for points
              const amountInUnitsForPoints = parseTokenAmount(actualAmount, selectedToken.decimals);
              const transactionMonitor = await import('../utils/railgun/transactionMonitor.js');
              const convertTokenAmountToUSD = transactionMonitor.default.convertTokenAmountToUSD;
              const usdValue = await convertTokenAmountToUSD(amountInUnitsForPoints, tokenAddr, chainId);

              console.log('[PrivacyActions] 💰 Calculated USD value for assumed transfer success:', {
                amount: actualAmount,
                amountInUnits: amountInUnitsForPoints,
                tokenAddress: tokenAddr,
                chainId,
                usdValue
              });

              // Now call rewards-award with correct format
              const pointsResponse = await fetch('/api/wallet-metadata?action=rewards-award', {
                method: 'POST',
                headers: { 'Content-Type': 'application/json' },
                body: JSON.stringify({
                  lexieId: lexieId,
                  txHash: tx.txHash,
                  usdValue: usdValue
                })
              });

              if (pointsResponse.ok) {
                const pointsData = await pointsResponse.json();
                if (pointsData?.success) {
                  console.log('[PrivacyActions] ✅ Points awarded for assumed transfer success (timeout):', {
                    awarded: pointsData.awarded,
                    balance: pointsData.balance,
                    multiplier: pointsData.multiplier
                  });
                  // Refresh points display with small delay to ensure backend processing is complete
                  setTimeout(() => {
                    window.dispatchEvent(new CustomEvent('points-updated'));
                  }, 500);
                }
              } else {
                console.warn('[PrivacyActions] Points award failed for assumed transfer success:', await pointsResponse.text());
              }
            } catch (pointsError) {
              console.warn('[PrivacyActions] Points processing failed for assumed transfer success:', pointsError);
            }

            // Trigger balance refresh for assumed transfer success
            try {
              const { syncBalancesAfterTransaction } = await import('../utils/railgun/syncBalances.js');
              await syncBalancesAfterTransaction({
                walletAddress: address,
                walletId: railgunWalletId,
                chainId,
              });
              console.log('[PrivacyActions] ✅ Balance refresh triggered for assumed transfer success');
            } catch (balanceError) {
              console.warn('[PrivacyActions] ⚠️ Balance refresh failed for assumed transfer success:', balanceError?.message);
            }

            // Show success toast for assumed transfer success
            toast.custom((t) => (
              <div className={`font-mono pointer-events-auto ${t.visible ? 'animate-enter' : 'animate-leave'}`}>
                <div className="rounded-lg border border-green-500/30 bg-black/90 text-green-200 shadow-2xl">
                  <div className="px-4 py-3 flex items-center gap-3">
                    <div className="h-3 w-3 rounded-full bg-emerald-400" />
                    <div>
                      <div className="text-sm">✅ Transferred {amount} {selectedToken.symbol}</div>
                      <div className="text-xs text-green-400/80">Transaction confirmed - balances updated</div>
                    </div>
                    <button
                      type="button"
                      aria-label="Dismiss"
                      onClick={(e) => {
                        e.preventDefault();
                        e.stopPropagation();
                        toast.dismiss(t.id);
                      }}
                      className="ml-2 h-5 w-5 flex items-center justify-center rounded hover:bg-green-900/30 text-green-300/80 cursor-pointer"
                    >
                      ×
                    </button>
                  </div>
                </div>
              </div>
            ), { duration: 4000 });
          }

          // Dispatch transaction monitor completion event
          if (typeof window !== 'undefined') {
            window.dispatchEvent(new CustomEvent('transaction-monitor-complete', {
              detail: { transactionType: 'transfer', found: result.found, elapsedTime: result.elapsedTime }
            }));
          }
        })
        .catch((error) => {
          console.error('[PrivacyActions] Transfer Graph monitoring failed:', error);
          // Dispatch transaction monitor completion event even on failure
          if (typeof window !== 'undefined') {
            window.dispatchEvent(new CustomEvent('transaction-monitor-complete', {
              detail: { transactionType: 'transfer', found: false, error: error.message }
            }));
          }
        });
      } catch (error) {
        console.error('[PrivacyActions] Failed to start transfer monitoring:', error);
        // Dispatch transaction monitor completion event even if failed to start
        if (typeof window !== 'undefined') {
          window.dispatchEvent(new CustomEvent('transaction-monitor-complete', {
            detail: { transactionType: 'transfer', found: false, error: error.message }
          }));
        }
      }

    } catch (error) {
      console.error('[PrivacyActions] Private transfer failed:', error);
      toast.dismiss(toastId);

      // Dispatch transaction completion event to unlock UI globally
      if (typeof window !== 'undefined') {
        window.dispatchEvent(new CustomEvent('transaction-monitor-complete', {
          detail: {
            transactionType: 'transfer',
            found: false, // Transaction failed/cancelled
            elapsedTime: 0,
            error: error.message
          }
        }));
      }

      const msg = (error?.message || '').toLowerCase();
      if (msg.includes('rejected') || msg.includes('reject') || error?.code === 4001 || error?.code === 5000) {
        toast.custom((t) => (
          <div className={`font-mono ${t.visible ? 'animate-enter' : 'animate-leave'}`}>
            <div className="rounded-lg border border-green-500/30 bg-black/90 text-green-200 shadow-2xl">
              <div className="px-4 py-3 flex items-center gap-3">
                <div className="h-3 w-3 rounded-full bg-red-400" />
                <div>
                  <div className="text-sm">Transaction rejected by user</div>
                </div>
                <button 
                type="button" 
                aria-label="Dismiss" 
                onClick={(e) => { 
                  e.preventDefault(); 
                  e.stopPropagation(); 
                  console.log('Dismissing toast:', t.id);
                  toast.dismiss(t.id);
                }} 
                className="ml-2 h-5 w-5 flex items-center justify-center rounded hover:bg-green-900/30 text-green-300/80 cursor-pointer"
              >
                ×
              </button>
              </div>
            </div>
          </div>
        ), { duration: 3000 });
      } else {
        toast.custom((t) => (
          <div className={`font-mono ${t.visible ? 'animate-enter' : 'animate-leave'}`}>
            <div className="rounded-lg border border-green-500/30 bg-black/90 text-green-200 shadow-2xl">
              <div className="px-4 py-3 flex items-center gap-3">
                <div className="h-3 w-3 rounded-full bg-red-400" />
                <div>
                  <div className="text-sm">Failed to send transaction</div>
                  <div className="text-xs text-green-400/80">{error.message}</div>
                </div>
                <button 
                type="button" 
                aria-label="Dismiss" 
                onClick={(e) => { 
                  e.preventDefault(); 
                  e.stopPropagation(); 
                  console.log('Dismissing toast:', t.id);
                  toast.dismiss(t.id);
                }} 
                className="ml-2 h-5 w-5 flex items-center justify-center rounded hover:bg-green-900/30 text-green-300/80 cursor-pointer"
              >
                ×
              </button>
              </div>
            </div>
          </div>
        ), { duration: 4000 });
      }
    } finally {
      resetFormState();
    }
  }, [selectedToken, amount, recipientAddress, memoText, isValidAmount, railgunAddress, railgunWalletId, chainId, walletProvider, getEncryptionKey, availableTokens, resetFormState]);

  // Handle form submission with smart routing
  const handleSubmit = useCallback((e) => {
    e.preventDefault();
    
    if (activeTab === 'shield') {
      handleShield();
    } else if (activeTab === 'unshield') {
      // Remove tab: always unshield to connected wallet
      handleUnshield();
    } else if (activeTab === 'transfer') {
      // Send tab: smart routing based on recipient type
      if (recipientType === 'eoa') {
        // EOA address: unshield to that address
        handleUnshield();
      } else if (recipientType === 'railgun' || recipientType === 'lexie') {
        // Railgun/Lexie: private transfer
        handleTransfer();
      }
    }
  }, [activeTab, recipientType, handleShield, handleUnshield, handleTransfer]);

  // Show loading state
  if (isLoading) {
    return (
      <div className="bg-black/40 border border-green-500/20 rounded p-6">
        <div className="animate-pulse">
          <div className="h-6 bg-green-500/20 rounded mb-4"></div>
          <div className="h-32 bg-green-500/20 rounded"></div>
        </div>
      </div>
    );
  }

  // Show connection required
  if (!isConnected) {
    return (
      <div className="bg-black/40 border border-green-500/20 rounded p-6">
        <div className="text-center py-8">
          <EyeSlashIcon className="mx-auto h-12 w-12 text-green-400/70 mb-4" />
          <h3 className="text-lg font-medium text-emerald-300 mb-2">
            Connect Your Wallet
          </h3>
          <p className="text-green-400/80">
            Connect your wallet to access vault features
          </p>
        </div>
      </div>
    );
  }

  // Show unsupported chain
  if (!isChainSupported) {
    return (
      <div className="bg-black/40 border border-green-500/20 rounded p-6">
        <div className="text-center py-8">
          <ExclamationTriangleIcon className="mx-auto h-12 w-12 text-yellow-300 mb-4" />
          <h3 className="text-lg font-medium text-emerald-300 mb-2">
            Unsupported Network
          </h3>
          <p className="text-green-400/80 mb-4">
            Vault is not available on this network
          </p>
          <p className="text-sm text-green-400/60">
            Supported networks: Ethereum, Arbitrum, Polygon, BNB Smart Chain
          </p>
        </div>
      </div>
    );
  }

  // Show setup incomplete - driven by canUseRailgun from context
  if (!canUseRailgun) {
    return (
      <div className="bg-black/40 border border-green-500/20 rounded p-6">
        <div className="text-center py-8">
          <div className="animate-spin rounded-full h-12 w-12 border-b-2 border-emerald-400 mx-auto mb-4"></div>
          <h3 className="text-lg font-medium text-emerald-300 mb-2">Initializing Vault</h3>
          <p className="text-green-400/80">Setting up vault system...</p>
        </div>
      </div>
    );
  }

  return (
    <div className="bg-black/40 border border-green-500/20 rounded shadow-lg overflow-hidden">
      {/* Header */}
      <div className="px-6 py-4 border-b border-green-500/20">
        <h2 className="text-xl font-semibold text-emerald-300 flex items-center gap-2">
          <ShieldCheckIcon className="h-6 w-6 text-emerald-300" />
          Vault Actions
        </h2>
      </div>

      

      {/* Current Action Display */}
      <div className="border-b border-green-500/20 px-6 py-3">
        <div className="flex items-center gap-2 text-emerald-300 flex-wrap">
          {(() => {
            const currentTab = tabs.find(t => t.id === activeTab);
            const Icon = currentTab?.icon || ShieldCheckIcon;
            return (
              <>
                <Icon className="h-5 w-5" />
                <span className="font-medium">{currentTab?.name || 'Action'}</span>
                <span className="text-green-400/70 text-sm break-words">• {currentTab?.description}</span>
              </>
            );
          })()}
        </div>
      </div>

      {/* Vault Balances - hide on Receive and Contacts tabs */}
      {activeTab !== 'receive' && activeTab !== 'contacts' && (
        <div className="px-6 py-4 border-b border-green-500/20">
          <div className="flex items-center justify-between">
            <h3 className="text-emerald-300 font-semibold">{getCurrentNetwork()?.name || 'Network'} Vault Balances</h3>
          </div>
          <div className="mt-3 text-green-300/80">
            {isPrivateBalancesLoading ? (
              <div className="mb-3 flex items-center gap-2 text-sm text-green-300">
                <div className="h-4 w-4 rounded-full border-2 border-emerald-400 border-t-transparent animate-spin" />
                Getting your vault balances...
              </div>
            ) : privateBalances && privateBalances.length > 0 ? (
                <div className="space-y-2">
                  <div className="text-sm text-green-400/70">{privateBalances.length} Vault Token{privateBalances.length !== 1 ? 's' : ''}</div>
                  {privateBalances.map((token) => (
                    <div key={getTokenAddress(token) || token.symbol} className="p-2 bg-black/60 rounded text-sm border border-green-500/10">
                      <div className="flex items-center justify-between">
                        <div className="flex items-center gap-2 min-w-0">
                          <span className="text-green-200 font-medium">{token.symbol}</span>
                          <span className="text-green-400/70 truncate">• {token.name || `${token.symbol} Token`}</span>
                        </div>
                        <div className="text-green-200">{Number(token.numericBalance).toFixed(6).replace(/\.?0+$/, '')}</div>
                      </div>
                      {token.balanceUSD !== undefined && (
                        <div className="text-right text-green-400/70 mt-1">${typeof token.balanceUSD === 'string' && token.balanceUSD.startsWith('$') ? token.balanceUSD.substring(1) : token.balanceUSD}</div>
                      )}
                    </div>
                  ))}
                </div>
            ) : (
              <div className="text-sm text-green-400/70">No vault tokens yet<br />Add some tokens to start using secure vault</div>
            )}
          </div>
        </div>
      )}

      {/* Content */}
      <div className="p-6 text-green-300">
        {activeTab === 'receive' ? (
          // Receive tab content - Payment link generator
          <div className="space-y-6">
            {/* Network selection removed – link uses active network automatically */}

            {/* QR Code */}
            {paymentLink && (
              <div className="space-y-4">
                <label className="block text-sm font-medium text-green-300">
                  QR Code
                </label>
                <div className="flex justify-center">
                  <QRCodeGenerator value={paymentLink} size={200} />
                </div>
                <p className="text-center text-sm text-green-400/70">
                  Share this QR code for others to scan and fund your vault
                </p>
              </div>
            )}

            {/* Payment Link */}
            {paymentLink && (
              <div className="space-y-4">
                <label className="block text-sm font-medium text-green-300">
                  Payment Link
                </label>
                <div className="flex flex-col sm:flex-row sm:items-center gap-2">
                  <input
                    type="text"
                    value={paymentLink}
                    readOnly
                    className="flex-1 w-full min-w-0 px-3 py-2 border border-green-500/40 rounded bg-black text-green-200 text-sm"
                  />
                  <button
                    type="button"
                    onClick={() => {
                      navigator.clipboard.writeText(paymentLink);
                      toast.custom((t) => (
                        <div className={`font-mono pointer-events-auto ${t.visible ? 'animate-enter' : 'animate-leave'}`}>
                          <div className="rounded-lg border border-green-500/30 bg-black/90 text-green-200 shadow-2xl">
                            <div className="px-4 py-3 flex items-center gap-3">
                              <div className="h-3 w-3 rounded-full bg-emerald-400" />
                              <div>
                                <div className="text-sm">link &gt;&gt; copied</div>
                              </div>
                              <button 
                                type="button" 
                                aria-label="Dismiss" 
                                onClick={(e) => { 
                                  e.preventDefault(); 
                                  e.stopPropagation(); 
                                  toast.dismiss(t.id);
                                }} 
                                className="ml-2 h-5 w-5 flex items-center justify-center rounded hover:bg-green-900/30 text-green-300/80 cursor-pointer"
                              >
                                ×
                              </button>
                            </div>
                          </div>
                        </div>
                      ), { duration: 2000 });
                    }}
                    className="w-full sm:w-auto px-3 py-2 bg-emerald-600/30 hover:bg-emerald-600/50 text-emerald-200 rounded border border-emerald-400/40 flex items-center justify-center gap-1"
                  >
                    <ClipboardDocumentIcon className="h-4 w-4" />
                    Copy
                  </button>
                </div>
              </div>
            )}

            {/* Instructions */}
            <div className="bg-black/60 border border-green-500/20 rounded p-4">
              <h4 className="text-sm font-medium text-emerald-300 mb-2">How it works</h4>
              <ul className="text-sm text-green-300/80 space-y-1">
                <li>• Share the payment link or QR code with others</li>
                <li>• They can click the link to fund your vault directly</li>
                <li>• Funds are deposited into your vault automatically</li>
              </ul>
            </div>
          </div>
        ) : activeTab === 'contacts' ? (
          // Contacts Manager
          <div className="space-y-6">
            {/* Header */}
            <div className="text-center">
              <UsersIcon className="h-12 w-12 text-green-300 mx-auto mb-3" />
              <h3 className="text-lg font-bold text-green-300 mb-1">Contacts Manager</h3>
              <p className="text-sm text-green-400/70">Save frequently used addresses for easy sending</p>
            </div>

            {/* Add Contact Button */}
            <button
              onClick={() => {
                setShowAddContactModal(true);
                setEditingContact(null);
              }}
              className="w-full bg-emerald-600/30 hover:bg-emerald-600/50 text-emerald-200 py-3 px-4 rounded font-medium transition-colors border border-emerald-400/40 flex items-center justify-center gap-2"
            >
              <UsersIcon className="h-4 w-4" />
              Add New Contact
            </button>

            {/* Contacts List */}
            {contacts.length === 0 ? (
              <div className="text-center py-8">
                <UsersIcon className="h-16 w-16 text-green-400/30 mx-auto mb-4" />
                <p className="text-green-400/70">No contacts saved yet</p>
                <p className="text-sm text-green-400/50 mt-1">Add your first contact to get started</p>
              </div>
            ) : (
              <div className="space-y-3">
                {contacts.map((contact) => (
                  <div key={contact.id} className="bg-black/40 border border-green-500/20 rounded p-3">
                    <div className="flex justify-between items-start">
                      <div className="flex-1">
                        <div className="flex items-center gap-2 mb-1">
                          <span className="font-medium text-green-200">{contact.id}</span>
                          <span className="text-xs text-green-400/70 bg-green-900/30 px-2 py-0.5 rounded">
                            {contact.type === 'lexieId' ? 'LexieID' : 'WALLET'}
                          </span>
                        </div>
                        <div
                          className="text-sm text-green-300 font-mono break-all cursor-pointer hover:text-green-200 transition-colors select-all"
                          onClick={() => {
                            const address = contact.type === 'eoa' ? contact.address : contact.lexieId;
                            navigator.clipboard.writeText(address);
                            toast.custom((t) => (
                              <div className={`font-mono pointer-events-auto ${t.visible ? 'animate-enter' : 'animate-leave'}`}>
                                <div className="rounded-lg border border-green-500/30 bg-black/90 text-green-200 shadow-2xl">
                                  <div className="px-4 py-3 flex items-center gap-3">
                                    <div className="h-3 w-3 rounded-full bg-green-400" />
                                    <div>
                                      <div className="text-sm">Address copied to clipboard</div>
                                    </div>
                                  </div>
                                </div>
                              </div>
                            ), { duration: 2000 });
                          }}
                          title="Click to copy"
                        >
                          {contact.type === 'eoa' ? contact.address : contact.lexieId}
                        </div>
                      </div>
                      <div className="flex gap-2 ml-3">
                        <button
                          onClick={() => {
                            setEditingContact(contact);
                            setShowAddContactModal(true);
                          }}
                          className="text-green-400 hover:text-green-300 text-xs px-2 py-1 border border-green-500/40 rounded hover:bg-green-900/20"
                        >
                          Edit
                        </button>
                        <button
                          onClick={() => removeContact(contact.id)}
                          className="text-red-400 hover:text-red-300 text-xs px-2 py-1 border border-red-500/40 rounded hover:bg-red-900/20"
                        >
                          Remove
                        </button>
                      </div>
                    </div>
                  </div>
                ))}
              </div>
            )}
          </div>
        ) : (
          // Original form content for other tabs
          <form onSubmit={handleSubmit} className="space-y-6">
          {/* Token Selection */}
          <div>
            <label className="block text-sm font-medium text-green-300 mb-2">
              Select Token
            </label>
            <div className="relative" ref={tokenMenuRef}>
              <button
                type="button"
                onClick={() => { if (availableTokens.length > 0) setIsTokenMenuOpen((v) => !v); }}
                disabled={availableTokens.length === 0}
                className={`w-full px-3 py-2 border border-green-500/40 rounded bg-black text-green-200 flex items-center justify-between ${
                  availableTokens.length === 0 ? 'cursor-not-allowed opacity-60' : 'hover:bg-green-900/20'
                }`}
              >
                <span>
                  {selectedToken
                    ? `${selectedToken.symbol} - ${formatBalance(selectedToken.numericBalance)} available${selectedToken.balanceUSD !== undefined ? ` ($${typeof selectedToken.balanceUSD === 'string' && selectedToken.balanceUSD.startsWith('$') ? selectedToken.balanceUSD.substring(1) : selectedToken.balanceUSD})` : ''}`
                    : availableTokens.length === 0
                      ? 'No tokens available'
                      : 'Select token'}
                </span>
                <span className="ml-2">▾</span>
              </button>
              {isTokenMenuOpen && (
                <div className="absolute z-20 mt-1 left-0 right-0 bg-black text-green-300 border border-green-500/40 rounded shadow-xl max-h-60 overflow-auto">
                  {availableTokens.map((token) => (
                    <button
                      key={getTokenAddress(token) || token.symbol}
                      type="button"
                      onClick={() => { setSelectedToken(token); setIsTokenMenuOpen(false); }}
                      className="w-full text-left px-3 py-2 hover:bg-emerald-900/30 focus:bg-emerald-900/30 focus:outline-none"
                    >
                      {token.symbol} - {formatBalance(token.numericBalance)} available
                      {token.balanceUSD !== undefined && (
                        <span className="text-green-400/70">
                          {' '}(${typeof token.balanceUSD === 'string' && token.balanceUSD.startsWith('$') ? token.balanceUSD.substring(1) : token.balanceUSD})
                        </span>
                      )}
                    </button>
                  ))}
                </div>
              )}
            </div>
          </div>

          {/* Amount Input */}
          <div>
            <label className="block text-sm font-medium text-green-300 mb-2">
              Amount
            </label>
            <div className="relative">
              <input
                type="number"
                value={amount}
                onChange={(e) => setAmount(e.target.value)}
                placeholder="0.0"
                step="any"
                min="0"
                className="w-full px-3 py-2 border border-green-500/40 rounded bg-black text-green-200"
                disabled={!selectedToken}
              />
              {selectedToken && (
              <button
                type="button"
                onClick={() => {
                  // Set the full available balance - backend handles fee deductions
                  setAmount(calculateMaxAmount());
                }}
                className="absolute right-2 top-2 px-2 py-1 text-xs bg-black border border-green-500/40 text-green-200 rounded hover:bg-green-900/20"
                >
                  Max
                </button>
              )}
            </div>
            {selectedToken && (
              <p className="mt-1 text-sm text-green-400/70">
                Available: {formatBalance(selectedToken.numericBalance)} {selectedToken.symbol}
              </p>
            )}
            {exceedsAvailableBalance && (
              <p className="mt-1 text-sm text-red-400">
                You've entered more than your available balance
              </p>
            )}

            {/* Fee Display */}
            {feeInfo && (
              <div className="mt-3 p-3 bg-black/40 border border-green-500/20 rounded text-xs">
                <div className="space-y-1">
                  <div className="flex justify-between">
                    <span className="text-green-400/80">Network Fees:</span>
                    <span className="text-green-200">{feeInfo.feeUSD === 'N/A' ? 'N/A' : `$${feeInfo.feeUSD}`}</span>
                  </div>
                  {(gasEstimationLoading || gasFeeData) && activeTab !== 'shield' && (
                    <div className="flex justify-between border-b border-green-500/20 pb-1 mb-1">
                      <span className="text-green-400/80">Est. Gas Fees:</span>
<<<<<<< HEAD
                      <span className="text-green-200">({feeInfo.gasCostNative} {feeInfo.nativeGasToken}) ${feeInfo.gasFeeUSD}</span>
                    </div>
                  )}
                  {feeInfo.gasFeeUSD && activeTab !== 'shield' && feeInfo.feeUSD !== 'N/A' && (
=======
                      <span className="text-green-200 flex items-center gap-2">
                        {gasEstimationLoading ? (
                          <>
                            <div className="animate-spin rounded-full h-3 w-3 border-b border-green-400"></div>
                            Calculating...
                          </>
                        ) : (
                          `$${gasFeeData.gasCostUSD}`
                        )}
                      </span>
                    </div>
                  )}
                  {(gasEstimationLoading || gasFeeData) && activeTab !== 'shield' && (
>>>>>>> c7075512
                    <div className="flex justify-between">
                      <span className="text-green-400/80">Est. Total Fees:</span>
                      <span className="text-green-200 flex items-center gap-2">
                        {gasEstimationLoading ? (
                          <>
                            <div className="animate-spin rounded-full h-3 w-3 border-b border-green-400"></div>
                            Calculating...
                          </>
                        ) : (
                          `$${(parseFloat(feeInfo.feeUSD) + parseFloat(gasFeeData.gasCostUSD)).toFixed(2)}`
                        )}
                      </span>
                    </div>
                  )}
                  <div className="flex justify-between font-medium">
                    <span className="text-green-300">
                      {feeInfo.gasFeeUSD && activeTab !== 'shield' ? 'Est. ' : ''}Total {activeTab === 'shield' ? 'Added' : activeTab === 'unshield' ? 'Received' : 'Sent'}:
                    </span>
                    <span className="text-emerald-300">
                      ({feeInfo.netAmount} {selectedToken.symbol}){feeInfo.netAmountUSD === 'N/A' ? '' : ` $${feeInfo.netAmountUSD}`}
                    </span>
                  </div>
                </div>
              </div>
            )}
          </div>

          {/* Recipient Address - only for send tab */}
          {activeTab === 'transfer' && (
            <div className="space-y-4">
              <div>
                <div className="flex items-center justify-between mb-2">
                  <label className="block text-sm font-medium text-green-300">
                    Send To
                  </label>
                  <button
                    type="button"
                    onClick={() => setShowContactSelectionModal(true)}
                    className="text-xs text-green-400 hover:text-green-300 px-2 py-1 border border-green-500/40 rounded hover:bg-green-900/20 transition-colors flex items-center gap-1"
                    title="Select from contacts"
                  >
                    <UsersIcon className="h-3 w-3" />
                    Contacts
                  </button>
                </div>
                <input
                  type="text"
                  value={recipientAddress}
                  onChange={(e) => {
                    const rawInput = e.target.value;
                    const trimmedInput = rawInput.trim();

                    // Check if raw input differs from trimmed version (has leading/trailing spaces)
                    if (rawInput !== trimmedInput) {
                      // Show warning toast about spaces being removed
                      toast.custom((t) => (
                        <div className={`font-mono pointer-events-auto ${t.visible ? 'animate-enter' : 'animate-leave'}`}>
                          <div className="rounded-lg border border-green-500/30 bg-black/90 text-green-200 shadow-2xl">
                            <div className="px-4 py-3 flex items-center gap-3">
                              <div className="h-3 w-3 rounded-full bg-yellow-400" />
                              <div>
                                <div className="text-sm">Extra spaces removed from wallet address</div>
                              </div>
                            </div>
                          </div>
                        </div>
                      ), { duration: 3000 });
                    }

                    // Always set the trimmed value
                    setRecipientAddress(trimmedInput);

                    // Update contact suggestions for autocomplete
                    if (trimmedInput.trim()) {
                      const matches = searchContacts(trimmedInput, 5);
                      setContactSuggestions(matches);
                      setShowSuggestions(matches.length > 0);
                    } else {
                      setContactSuggestions([]);
                      setShowSuggestions(false);
                    }
                  }}
                  placeholder="0x...or LexieID"
                  className="w-full px-3 py-2 border border-green-500/40 rounded bg-black text-green-200"
                />
                <div className="mt-1 text-xs text-green-400/70">
                  {recipientType === 'eoa' && 'Will send to public address'}
                  {recipientType === 'railgun' && 'Will send to zk-shielded address (0zk...)'}
                  {recipientType === 'lexie' && 'Will send to LexieID'}
                  {recipientType === 'invalid' && recipientAddress && '❌ Invalid address format'}
                  {recipientType === 'none' && 'Enter recipient address or LexieID'}
                </div>

                {/* Contact Suggestions Dropdown */}
                {showSuggestions && contactSuggestions.length > 0 && (
                  <div className="absolute z-20 mt-1 w-full bg-black border border-green-500/40 rounded shadow-xl max-h-40 overflow-auto">
                    {contactSuggestions.map((contact) => (
                        <button
                          key={contact.id}
                          type="button"
                          onClick={() => {
                            setRecipientAddress(contact.type === 'eoa' ? contact.address || '' : contact.lexieId || '');
                            setShowSuggestions(false);
                            setContactSuggestions([]);
                          }}
                        className="w-full text-left px-3 py-2 hover:bg-emerald-900/30 focus:bg-emerald-900/30 focus:outline-none text-green-200"
                      >
                        <div className="flex justify-between items-center">
                          <span className="font-medium">{contact.id}</span>
                          <span className="text-xs text-green-400/70 ml-2">
                            ({contact.type === 'lexieId' ? 'LexieID' : 'WALLET'})
                          </span>
                        </div>
                        <div className="text-xs text-green-400/60 truncate">
                          {contact.type === 'eoa' ? contact.address : contact.lexieId}
                        </div>
                      </button>
                    ))}
                  </div>
                )}

                {/* Add Contact Prompt */}
                {recipientAddress && !showSuggestions && !contacts.some(c => c.address === recipientAddress || c.id === recipientAddress || c.lexieId === recipientAddress) && (
                  <div className="mt-2 text-xs text-green-400/70">
                    Not in contacts.{' '}
                    <button
                      type="button"
                      onClick={() => {
                        setShowAddContactModal(true);
                        setEditingContact(null);
                      }}
                      className="text-green-300 hover:text-green-200 underline"
                    >
                      [Add?]
                    </button>
                  </div>
                )}
              </div>
              
              {/* Memo - only for private transfers */}
              {shouldShowMemo && (
                <div>
                  <label className="block text-sm font-medium text-green-300 mb-2">
                    Memo (optional)
                  </label>
                  <input
                    type="text"
                    value={memoText}
                    onChange={(e) => setMemoText(e.target.value)}
                    placeholder="Thanks for dinner! 🍝😋"
                    className="w-full px-3 py-2 border border-green-500/40 rounded bg-black text-green-200"
                  />
                  <p className="mt-1 text-sm text-green-400/70">Memo is encrypted; only sender and recipient can read it.</p>
                </div>
              )}
            </div>
          )}

          {/* Submit Button */}
          <button
            type="submit"
            disabled={!isValidAmount || exceedsAvailableBalance || isProcessing || isTransactionLocked || !selectedToken || (!gasFeeData && activeTab !== 'shield') || (activeTab === 'transfer' && (!recipientAddress || recipientType === 'invalid'))}
            className={`w-full py-3 px-4 rounded font-medium transition-colors ${
              isValidAmount && !exceedsAvailableBalance && !isProcessing && !isTransactionLocked && selectedToken && (gasFeeData || activeTab === 'shield') && (activeTab !== 'transfer' || (recipientAddress && recipientType !== 'invalid'))
                ? 'bg-emerald-600/30 hover:bg-emerald-600/50 text-emerald-200 border border-emerald-400/40'
                : 'bg-black/40 text-green-400/50 border border-green-500/20 cursor-not-allowed'
            }`}
          >
            {isProcessing ? (
              <div className="flex items-center justify-center gap-2">
                <div className="animate-spin rounded-full h-4 w-4 border-b-2 border-emerald-400"></div>
                Processing...
              </div>
            ) : isTransactionLocked ? (
              <div className="flex items-center justify-center gap-2">
                <div className="animate-spin rounded-full h-4 w-4 border-b-2 border-yellow-400"></div>
                Updating Balances...
              </div>
            ) : (
              `${activeTab === 'shield' ? 'Add' : activeTab === 'unshield' ? 'Remove' : 'Send'} ${selectedToken?.symbol || 'Token'}`
            )}
          </button>
        </form>
        )}

        {/* Info */}
        <div className="mt-6 p-4 bg-black/60 border border-green-500/20 rounded">
          <div className="flex">
            <ShieldCheckIcon className="h-5 w-5 text-emerald-300 flex-shrink-0 mt-0.5" />
            <div className="ml-3">
              <h4 className="text-sm font-medium text-emerald-300">
                {tabs.find(t => t.id === activeTab)?.name} Information
              </h4>
              <p className="mt-1 text-sm text-green-300/80">
                {tabs.find(t => t.id === activeTab)?.description}
              </p>
            </div>
          </div>
        </div>
      </div>

      {/* Contact Modal */}
      {showAddContactModal && (
        <ContactModal
          contact={editingContact}
          onSave={async (contact) => {
            if (editingContact) {
              await updateContact(editingContact.id, contact);
            } else {
              await addContact(contact);
            }
            setShowAddContactModal(false);
            setEditingContact(null);
          }}
          onCancel={() => {
            setShowAddContactModal(false);
            setEditingContact(null);
          }}
          prefillAddress={editingContact ? undefined : recipientAddress}
        />
      )}

      {/* Contact Selection Modal */}
      {showContactSelectionModal && (
        <div className="fixed inset-0 bg-black bg-opacity-75 flex items-center justify-center z-50 p-4 font-mono">
          <div className="bg-gray-900 border border-gray-700 rounded-lg shadow-2xl max-w-md w-full overflow-hidden">
            {/* Modal Header */}
            <div className="flex items-center justify-between px-4 py-3 border-b border-gray-700 bg-gray-800">
              <div className="flex items-center gap-3">
                <div className="flex items-center gap-1.5">
                  <span className="w-3 h-3 rounded-full bg-red-500" />
                  <span className="w-3 h-3 rounded-full bg-yellow-500" />
                  <span className="w-3 h-3 rounded-full bg-green-500" />
                </div>
                <span className="text-sm tracking-wide text-gray-400">select-contact</span>
              </div>
              <button
                onClick={() => setShowContactSelectionModal(false)}
                className="text-green-400/70 hover:text-green-300 transition-colors"
              >
                ✕
              </button>
            </div>

            {/* Modal Content */}
            <div className="p-6 text-green-300 space-y-4 max-h-96 overflow-y-auto">
              <div>
                <h3 className="text-lg font-bold text-emerald-300 mb-2">Select Contact</h3>
                <p className="text-green-400/80 text-sm mb-4">
                  Choose a contact to send to
                </p>
              </div>

              {contacts.length === 0 ? (
                <div className="text-center py-8 text-green-400/70">
                  <UsersIcon className="h-12 w-12 mx-auto mb-4 opacity-50" />
                  <p>No contacts yet</p>
                  <p className="text-xs mt-2">Add contacts in the Contacts tab</p>
                </div>
              ) : (
                <div className="space-y-2">
                  {contacts.map((contact) => (
                    <button
                      key={contact.id}
                      onClick={() => {
                        // Prefill recipient address with contact's address or LexieID
                        const recipientValue = contact.lexieId || contact.address;
                        setRecipientAddress(recipientValue);
                        setShowContactSelectionModal(false);

                        // Clear any existing suggestions
                        setContactSuggestions([]);
                        setShowSuggestions(false);
                      }}
                      className="w-full text-left p-3 bg-black/40 border border-green-500/20 rounded hover:bg-green-900/20 hover:border-green-500/40 transition-colors"
                    >
                      <div className="flex items-center justify-between">
                        <div className="flex-1 min-w-0">
                          <div className="text-green-200 font-medium truncate">
                            {contact.name || contact.id}
                          </div>
                          <div className="text-green-400/70 text-xs truncate">
                            {contact.lexieId ? `@${contact.lexieId}` : contact.address}
                          </div>
                        </div>
                        <div className="text-green-400/70 text-xs ml-2">
                          {contact.lexieId ? 'LexieID' : 'Address'}
                        </div>
                      </div>
                    </button>
                  ))}
                </div>
              )}

              <div className="flex justify-end gap-3 pt-4 border-t border-gray-700">
                <button
                  onClick={() => setShowContactSelectionModal(false)}
                  className="px-4 py-2 text-sm border border-gray-600 text-gray-300 rounded hover:bg-gray-800 transition-colors"
                >
                  Cancel
                </button>
              </div>
            </div>
          </div>
        </div>
      )}
    </div>
  );
};


export default PrivacyActions; 
<|MERGE_RESOLUTION|>--- conflicted
+++ resolved
@@ -2603,12 +2603,6 @@
                   {(gasEstimationLoading || gasFeeData) && activeTab !== 'shield' && (
                     <div className="flex justify-between border-b border-green-500/20 pb-1 mb-1">
                       <span className="text-green-400/80">Est. Gas Fees:</span>
-<<<<<<< HEAD
-                      <span className="text-green-200">({feeInfo.gasCostNative} {feeInfo.nativeGasToken}) ${feeInfo.gasFeeUSD}</span>
-                    </div>
-                  )}
-                  {feeInfo.gasFeeUSD && activeTab !== 'shield' && feeInfo.feeUSD !== 'N/A' && (
-=======
                       <span className="text-green-200 flex items-center gap-2">
                         {gasEstimationLoading ? (
                           <>
@@ -2622,7 +2616,6 @@
                     </div>
                   )}
                   {(gasEstimationLoading || gasFeeData) && activeTab !== 'shield' && (
->>>>>>> c7075512
                     <div className="flex justify-between">
                       <span className="text-green-400/80">Est. Total Fees:</span>
                       <span className="text-green-200 flex items-center gap-2">
