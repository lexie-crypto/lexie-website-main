/**
 * Wallet Page - Main wallet interface with privacy features
 * Integrates external wallet connection and Railgun privacy functionality
 */

import React, { useState, useEffect, useCallback, useRef, useMemo } from 'react';
import { toast } from 'react-hot-toast';
import {
  WalletIcon,
  ArrowRightIcon,
  EyeIcon,
  EyeSlashIcon,
  ChevronDownIcon,
  ExclamationTriangleIcon,
  CheckCircleIcon,
  XCircleIcon,
  ShieldCheckIcon,
  CurrencyDollarIcon,
  ClipboardDocumentIcon,
} from '@heroicons/react/24/outline';
import { RefreshCw, Info } from 'lucide-react';

import { useWallet } from '../../contexts/WalletContext';
import { useWindowStore, WindowProvider } from '../../contexts/windowStore.jsx';
import { useKeyboardShortcuts } from '../../hooks/useKeyboardShortcuts.js';
import TerminalWindow from '../ui/TerminalWindow.jsx';
import WindowShell from '../window/WindowShell.jsx';
import Taskbar from '../window/Taskbar.jsx';
import useBalances from '../../hooks/useBalances';
import useInjectedProviders from '../../hooks/useInjectedProviders';
import PrivacyActions from '../PrivacyActions';
import TransactionHistory from '../TransactionHistory';
import VaultInfoModal from './VaultInfoModal';
import InjectedProviderButtons from '../InjectedProviderButtons.jsx';
import {
  shieldTokens,
  parseTokenAmount,
  isTokenSupportedByRailgun,
} from '../../utils/railgun/actions';
import { deriveEncryptionKey, clearAllWallets } from '../../utils/railgun/wallet';
import { syncBalancesAfterTransaction } from '../../utils/railgun/syncBalances';
import LexieIdChoiceModal from './LexieIdChoiceModal';
import LexieIdModal from './LexieIdModal';
import CrossPlatformVerificationModal from './CrossPlatformVerificationModal';
import GameOnboardingModal from './GameOnboardingModal';
import SignRequestModal from './SignRequestModal';
import { useChainSwitchModal } from '../../hooks/useChainSwitchModal';
import SignatureConfirmationModal from './SignatureConfirmationModal';
import ReturningUserChainSelectionModal from './ReturningUserChainSelectionModal';
import { Navbar } from '../Navbar.jsx';
import ChatPage from '../../pages/ChatPage.tsx';

// Supported networks configuration - moved outside component to avoid initialization order issues
const SUPPORTED_NETWORKS = [
  { id: 1, name: 'Ethereum', symbol: 'ETH' },
  { id: 137, name: 'Polygon', symbol: 'POL' },
  { id: 42161, name: 'Arbitrum', symbol: 'ETH'},
  { id: 56, name: 'BNB Chain', symbol: 'BNB' },
];

// Network name mapping - moved outside component to avoid initialization order issues
const NETWORK_NAMES = {
  1: 'Ethereum',
  137: 'Polygon',
  42161: 'Arbitrum',
  56: 'BNB Chain'
};

// Titans Game component that loads the actual game from game.lexiecrypto.com
const TitansGame = ({ lexieId, walletAddress, embedded, theme, onLoad, onError, onClose }) => {
  const [isLoading, setIsLoading] = useState(true);
  const [hasError, setHasError] = useState(false);
  const iframeRef = useRef(null);

  const gameUrl = `https://game.lexiecrypto.com/?lexieId=${encodeURIComponent(lexieId)}&walletAddress=${encodeURIComponent(walletAddress || '')}&embedded=true&theme=${theme || 'terminal'}`;

  const handleIframeLoad = () => {
    setIsLoading(false);
    onLoad && onLoad();
  };

  const handleIframeError = () => {
    setIsLoading(false);
    setHasError(true);
    onError && onError(new Error('Failed to load Titans game'));
  };

  if (hasError) {
    return (
      <div className="w-full bg-gradient-to-br from-purple-900/20 to-blue-900/20 flex items-center justify-center min-h-screen">
        <div className="text-center space-y-6 max-w-md mx-auto px-6">
          <div className="text-6xl">⚠️</div>
          <div className="space-y-2">
            <h2 className="text-2xl font-bold text-red-300">Game Unavailable</h2>
            <p className="text-red-200/80 text-sm">
              Sorry, the LexieTitans game couldn't be loaded right now.
            </p>
          </div>
          <div className="bg-black/40 border border-red-500/30 rounded-lg p-4">
            <div className="text-sm text-red-300/70">
              Please try again later or check your internet connection.
            </div>
          </div>
        </div>
      </div>
    );
  }

  return (
    <div className="w-full bg-black relative flex flex-col">
      {isLoading && (
        <div className="absolute inset-0 bg-gradient-to-br from-purple-900/20 to-blue-900/20 flex items-center justify-center z-10">
          <div className="text-center space-y-6 max-w-md mx-auto px-6">
            <div className="text-6xl">🎮</div>
            <div className="space-y-2">
              <h2 className="text-2xl font-bold text-purple-300">Loading LexieTitans Game</h2>
              <p className="text-purple-200/80 text-sm">
                Welcome to LexieTitans, <span className="text-emerald-300 font-mono">@{lexieId}</span>!
              </p>
            </div>
            <div className="flex items-center justify-center">
              <div className="animate-spin rounded-full h-8 w-8 border-b-2 border-purple-400"></div>
            </div>
            <div className="text-xs text-purple-400/60">
              Initializing game systems...
            </div>
          </div>
        </div>
      )}
      <iframe
        ref={iframeRef}
        src={gameUrl}
        className="w-full flex-1 border-0"
        style={{ minHeight: '100vh' }}
        title="Titans Game"
        onLoad={handleIframeLoad}
        onError={handleIframeError}
        allow="accelerometer; autoplay; clipboard-write; encrypted-media; gyroscope; picture-in-picture; web-share"
        sandbox="allow-same-origin allow-scripts allow-forms allow-popups allow-presentation allow-modals"
      />
    </div>
  );
};


// Titans Game Window Component
const TitansGameWindow = ({ lexieId, walletAddress, onClose }) => {
  return (
    <div className="h-full w-full bg-black text-green-300 font-mono overflow-auto scrollbar-terminal">
      <div className="min-h-full w-full">
        <TitansGame
          lexieId={lexieId}
          walletAddress={walletAddress}
          embedded={true}
          theme="terminal"
          onLoad={() => {}}
          onError={() => {}}
          onClose={onClose}
        />
      </div>
    </div>
  );
};

const VaultDesktopInner = ({ mobileMode = false }) => {
  const [isMobile, setIsMobile] = React.useState(false);

  React.useEffect(() => {
    if (typeof window === 'undefined' || typeof window.matchMedia === 'undefined') {
      return;
    }
    const mq = window.matchMedia('(max-width: 639px)');
    const apply = () => { setIsMobile(mq.matches); };
    apply();
    if (mq.addEventListener) mq.addEventListener('change', apply);
    else if (mq.addListener) mq.addListener(apply);
    return () => {
      if (mq.removeEventListener) mq.removeEventListener('change', apply);
      else if (mq.removeListener) mq.removeListener(apply);
    };
  }, []);

  const {
    isConnected,
    isConnecting,
    address,
    chainId: walletChainId,
    railgunWalletId,
    railgunAddress,
    isRailgunInitialized,
    isInitializingRailgun,
    canUseRailgun,
    railgunError,
    connectWallet,
    disconnectWallet,
    getCurrentNetwork,
    walletProviders,
    isWalletAvailable,
    walletProvider,
    checkChainReady,
    walletConnectValidating,
    shouldShowLexieIdModal,
    clearLexieIdModalFlag,
    showLexieIdChoiceModal,
    handleLexieIdChoice,
    onLexieIdLinked,
    ensureChainScanned,
  } = useWallet();

  // Window management hooks
  const { getWindowState, reopenWindow } = useWindowStore();
  useKeyboardShortcuts();

  // Memoize footer content to prevent re-mounting
  const footerContent = useMemo(() => <span>Process: lexie-vault</span>, []);

  // Memoize status values to prevent re-mounting
  const statusConfig = useMemo(() => ({
    statusLabel: canUseRailgun ? 'ONLINE' : 'WAITING',
    statusTone: canUseRailgun ? 'online' : 'waiting'
  }), [canUseRailgun]);

  const { providers } = useInjectedProviders();

  // Selected chain state - load from localStorage, no default
  const [selectedChainId, setSelectedChainId] = useState(() => {
    try {
      const saved = localStorage.getItem('lexie-selected-chain');
      const parsed = saved ? parseInt(saved, 10) : null;
      // Validate that the saved chain is still supported
      const isValidChain = parsed && SUPPORTED_NETWORKS.some(net => net.id === parsed);
      const chainId = isValidChain ? parsed : null;
      console.log('[VaultDesktop] Loaded chain selection from localStorage:', { saved, parsed, isValidChain, chainId });
      return chainId;
    } catch (error) {
      console.warn('[VaultDesktop] Failed to load chain selection from localStorage:', error);
      return null; // No fallback
    }
  });

  // Use selectedChainId as the PRIMARY chain for all vault operations
  // Fall back to wallet's chainId if no selection made
  const activeChainId = selectedChainId || walletChainId;
  const network = selectedChainId
    ? { id: selectedChainId, name: NETWORK_NAMES[selectedChainId] || `Chain ${selectedChainId}` }
    : getCurrentNetwork();

  const {
    publicBalances,
    privateBalances,
    loading: isLoading,
    error: balanceErrors,
    refreshAllBalances,
    refreshBalancesAfterTransaction,
    lastUpdateTime,
    loadPrivateBalancesFromMetadata,
    isPrivateBalancesLoading,
  } = useBalances(activeChainId);

  const [showPrivateMode, setShowPrivateMode] = useState(false);
  const [selectedView, setSelectedView] = useState('balances');
  const [activeAction, setActiveAction] = useState('shield');
  const [showPrivateBalances, setShowPrivateBalances] = useState(false);
  const [isShielding, setIsShielding] = useState(false);
  const [isTransactionLocked, setIsTransactionLocked] = useState(false);
  const [activeTransactionMonitors, setActiveTransactionMonitors] = useState(0);
  const [shieldingTokens, setShieldingTokens] = useState(new Set());
  const [shieldAmounts, setShieldAmounts] = useState({});

  // Use the chain switch modal hook
  const {
    showSignRequestPopup,
    initProgress,
    isInitInProgress,
    initFailedMessage,
    bootstrapProgress,
    initializingChainId,
    scanComplete,
    handlePersistMetadata,
    resetModal,
    setInitializingChainId,
    getNetworkNameById: modalGetNetworkNameById
  } = useChainSwitchModal();


  // Helper to get network name by chain ID
  const getNetworkNameById = (chainId) => {
    return NETWORK_NAMES[Number(chainId)] || `Chain ${chainId}`;
  };


  // Lexie ID linking state - now managed by LexieIdModal component
  const [showLexieModal, setShowLexieModal] = useState(false);
  const [currentLexieId, setCurrentLexieId] = useState('');
  const [pointsBalance, setPointsBalance] = useState(null);
  const [pointsBreakdown, setPointsBreakdown] = useState(null);
  const [showTitansGame, setShowTitansGame] = useState(false);
  const [showLexieChat, setShowLexieChat] = useState(false);
  const [showGameOnboardingModal, setShowGameOnboardingModal] = useState(false);
  const [showInfoModal, setShowInfoModal] = useState(false);
  const [pendingLexieId, setPendingLexieId] = useState('');

  // Chat visibility for desktop WindowShell
  const isLexieChatVisible = showLexieChat;

  // Signature confirmation from WalletContext
  const {
    showSignatureConfirmation,
    pendingSignatureMessage,
    confirmSignature,
    cancelSignature,
    switchNetwork,
    showReturningUserChainModal,
    handleReturningUserChainChoice,
  } = useWallet();

  // Handle LexieID linking and game opening
  const handleLexieIdLink = useCallback((lexieId, autoOpenGame = false) => {
    setCurrentLexieId(lexieId);
    // Set localStorage for Titans game integration
    if (lexieId && address) {
      localStorage.setItem("connectedWallet", address.toLowerCase());
      localStorage.setItem("linkedLexieId", lexieId);
      console.log('[Vault] Set localStorage for Titans integration:', { address: address.toLowerCase(), lexieId });
    } else if (!lexieId) {
      // Clear localStorage when unlinking
      localStorage.removeItem("connectedWallet");
      localStorage.removeItem("linkedLexieId");
    }

    // For new users, show game onboarding modal to ask if they want to play
    if (lexieId && autoOpenGame) {
      setPendingLexieId(lexieId);
      setShowGameOnboardingModal(true);
      // Don't signal completion yet - wait for game onboarding choice
    } else {
      // Signal completion without opening game
      onLexieIdLinked();
    }
  }, [address, onLexieIdLinked, isMobile]);

  // Handle game onboarding choice
  const handleGameOnboardingChoice = useCallback((wantsToPlay) => {
    setShowGameOnboardingModal(false);

    if (wantsToPlay && pendingLexieId) {
      if (isMobile) {
        // Open game in new tab on mobile
        setTimeout(() => {
          const gameUrl = `https://game.lexiecrypto.com/?lexieId=${encodeURIComponent(pendingLexieId)}&walletAddress=${encodeURIComponent(address || '')}&embedded=true&theme=terminal`;
          window.open(gameUrl, '_blank');
        }, 500); // Small delay to allow modal to close
      } else {
        // Open embedded game on desktop
        setTimeout(() => {
          setShowTitansGame(true);
        }, 500); // Small delay to allow modal to close
      }
    }

    // Always signal completion
    onLexieIdLinked();
    setPendingLexieId('');
  }, [pendingLexieId, isMobile, onLexieIdLinked, address]);

  // Cross-platform verification state - now managed by CrossPlatformVerificationModal component
  const [showVerificationModal, setShowVerificationModal] = useState(false);

  // Chain readiness state
  const [isChainReady, setIsChainReady] = useState(false);

  // Persist selectedChainId to localStorage whenever it changes
  useEffect(() => {
    if (selectedChainId) {
      try {
        localStorage.setItem('lexie-selected-chain', selectedChainId.toString());
        console.log('[VaultDesktop] Saved selectedChainId to localStorage:', selectedChainId);
      } catch (error) {
        console.warn('[VaultDesktop] Failed to save selectedChainId to localStorage:', error);
      }
    }
  }, [selectedChainId]);

  // Update selectedChainId when wallet chain changes (for chain switches), but only if user hasn't selected a chain yet
  useEffect(() => {
    if (walletChainId && SUPPORTED_NETWORKS.some(net => net.id === walletChainId) && selectedChainId === null) {
      console.log('[VaultDesktop] Wallet chain changed, setting initial selectedChainId:', walletChainId);
      setSelectedChainId(walletChainId);
      // Persist to localStorage (already handled by the above useEffects)
    }
  }, [walletChainId, selectedChainId]);

  // Set global variable for modal unlock utility to access current chain
  React.useEffect(() => {
    if (typeof window !== 'undefined' && activeChainId) {
      window.__LEXIE_ACTIVE_CHAIN_ID = activeChainId;
    }
  }, [activeChainId]);

  // Check if current network is supported
  const isNetworkSupported = walletChainId && SUPPORTED_NETWORKS.some(net => net.id === walletChainId);

  // Track if we were just disconnected due to unsupported network
  const [wasDisconnectedForUnsupportedNetwork, setWasDisconnectedForUnsupportedNetwork] = useState(false);

  // Reset the unsupported network flag when we reconnect
  useEffect(() => {
    if (isConnected) {
      setWasDisconnectedForUnsupportedNetwork(false);
    }
  }, [isConnected]);

  // Listen for WalletConnect disconnect events due to unsupported network
  useEffect(() => {
    const handleUnsupportedNetworkDisconnect = () => {
      setWasDisconnectedForUnsupportedNetwork(true);
    };

    if (typeof window !== 'undefined') {
      window.addEventListener('walletconnect-unsupported-network', handleUnsupportedNetworkDisconnect);
      return () => window.removeEventListener('walletconnect-unsupported-network', handleUnsupportedNetworkDisconnect);
    }
  }, []);


  // Simple Redis check for scanned chains (exact EOA address, no normalization)
  const checkRedisScannedChains = useCallback(async (targetChainId = null) => {
    if (!address || !railgunWalletId) return null;
    
    const checkChainId = targetChainId || activeChainId;
    if (!checkChainId) return null;

    try {
      console.log('[VaultDesktop] Checking Redis hydratedChains/scannedChains for:', {
        address, // exact EOA address
        railgunWalletId,
        checkChainId: Number(checkChainId)
      });
      
      // Use exact EOA address as provided - no normalization
      const response = await fetch(`/api/wallet-metadata?walletAddress=${encodeURIComponent(address)}`);
      
      if (response.status === 404) {
        console.log('[VaultDesktop] No wallet metadata in Redis - needs initialization');
        return false;
      }
      
      if (!response.ok) {
        console.warn('[VaultDesktop] Redis check failed:', response.status);
        return null;
      }
      
      const data = await response.json();
      const walletKeys = Array.isArray(data.keys) ? data.keys : [];
      
      // Use same logic as ensureChainScanned - find key by walletId only (EOA check via API)
      const matchingKey = walletKeys.find(key => key.walletId === railgunWalletId) || null;

      if (!matchingKey) {
        console.log('[VaultDesktop] No matching wallet key found in Redis');
        return false;
      }

      // Check both hydratedChains and scannedChains arrays
      const hydratedChains = Array.isArray(matchingKey?.hydratedChains)
        ? matchingKey.hydratedChains
        : (Array.isArray(matchingKey?.meta?.hydratedChains) ? matchingKey.meta.hydratedChains : []);

      const scannedChains = Array.isArray(matchingKey?.scannedChains)
        ? matchingKey.scannedChains
        : (Array.isArray(matchingKey?.meta?.scannedChains) ? matchingKey.meta.scannedChains : []);

      const normalizedHydratedChains = hydratedChains
        .map(n => (typeof n === 'string' && n?.startsWith?.('0x') ? parseInt(n, 16) : Number(n)))
        .filter(n => Number.isFinite(n));

      const normalizedScannedChains = scannedChains
        .map(n => (typeof n === 'string' && n?.startsWith?.('0x') ? parseInt(n, 16) : Number(n)))
        .filter(n => Number.isFinite(n));

      const isChainHydrated = normalizedHydratedChains.includes(Number(checkChainId));
      const isChainScanned = normalizedScannedChains.includes(Number(checkChainId));
      const isChainReady = isChainHydrated || isChainScanned;

      console.log('[VaultDesktop] Redis check result:', {
        chainId: Number(activeChainId),
        hydratedChains: normalizedHydratedChains,
        scannedChains: normalizedScannedChains,
        isChainHydrated,
        isChainScanned,
        isChainReady
      });

      return isChainReady;
      
    } catch (error) {
      console.error('[VaultDesktop] Redis check error:', error);
      return null;
    }
  }, [address, railgunWalletId, activeChainId]);

  // Remove the complex modal gating logic - we'll use the same approach as old WalletPage

  // Helper function to get network name
  const getNetworkName = (id) => {
    return NETWORK_NAMES[id] || `Chain ${id}`;
  };




  // Update chain readiness
  useEffect(() => {
    let mounted = true;
    (async () => {
      if (mounted) setIsChainReady(false);
      if (!canUseRailgun || !railgunWalletId || !address) return;
      try {
        const ready = await checkChainReady();
        if (mounted) setIsChainReady(!!ready);
      } catch {
        if (mounted) setIsChainReady(false);
      }
    })();
    return () => { mounted = false; };
  }, [canUseRailgun, railgunWalletId, address, activeChainId, checkChainReady]);

  // Disconnect handler
  const handleDisconnect = useCallback(async () => {
    try {
      // Unload all Railgun wallets/state before disconnecting
      try {
        await clearAllWallets();
      } catch {}
      // Clear per-address guide flag
      if (address) {
        try { 
          localStorage.removeItem(`railgun-guide-seen-${address.toLowerCase()}`); 
        } catch {}
      }
      
      // Clear session flags
      try { sessionStorage.clear(); } catch {}
      
      // Reset WalletConnect/Wagmi cached sessions
      try {
        const lc = localStorage;
        if (lc) {
          try { lc.removeItem('wagmi.store'); } catch {}
          try { lc.removeItem('walletconnect'); } catch {}
          try { lc.removeItem('WALLETCONNECT_DEEPLINK_CHOICE'); } catch {}
          
          const keys = Object.keys(lc);
          keys.forEach((k) => {
            if (k.startsWith('wc@') || k.startsWith('wc:') || 
                k.toLowerCase().includes('walletconnect') || 
                k.toLowerCase().includes('web3modal')) {
              try { lc.removeItem(k); } catch {}
            }
          });
        }
      } catch {}
      
      // Reset local UI state
      handleLexieIdLink(''); // This will clear localStorage
      setPointsBalance(null);
      setPointsBreakdown(null);
      setShowSignRequestPopup(false);
      setIsInitInProgress(false);
      setInitFailedMessage('');
      setInitProgress({ percent: 0, message: '' });

      // Dispatch transaction completion event to unlock UI globally (similar to txn cancellation)
      if (typeof window !== 'undefined') {
        window.dispatchEvent(new CustomEvent('transaction-monitor-complete', {
          detail: {
            transactionType: 'disconnect',
            found: false, // Disconnect cancelled any ongoing processes
            elapsedTime: 0,
            error: 'User disconnected'
          }
        }));

        // Dispatch abort-all-requests event to cancel any ongoing processes
        window.dispatchEvent(new CustomEvent('abort-all-requests'));
      }
    } finally {
      try {
        await disconnectWallet();
        // Auto-refresh page to ensure clean state after disconnect
        if (typeof window !== 'undefined') {
          console.log('[VaultDesktop] Auto-refreshing page after disconnect for clean state');
          window.location.reload();
        }
      } catch {}
    }
  }, [address, disconnectWallet]);

  // Listen for transaction lock/unlock events
  useEffect(() => {
    const handleTransactionStart = () => {
      console.log('[VaultDesktop] Transaction started, locking UI');
      setIsTransactionLocked(true);
      setActiveTransactionMonitors(prev => prev + 1);
    };

    const handleTransactionComplete = () => {
      console.log('[VaultDesktop] Transaction form reset completed');
    };

    const handleTransactionMonitorComplete = (event) => {
      const { transactionType, found, elapsedTime } = event.detail;
      console.log(`[VaultDesktop] Transaction monitor completed for ${transactionType} (${found ? 'found' : 'timeout'}) in ${elapsedTime/1000}s`);

      setActiveTransactionMonitors(prev => {
        const newCount = prev - 1;
        if (newCount === 0) {
          console.log('[VaultDesktop] All transaction monitors completed, unlocking UI');
          setIsTransactionLocked(false);
        }
        return newCount;
      });

      // Points award on completion (LexieID-gated)
      try {
        if (!currentLexieId) return;
        const detail = event?.detail || {};
        const txHash = (detail.txHash || detail.hash || '').toString();
        const usdValue = Number(detail.usdValue || detail.usd || 0);
        if (!txHash) return;
        
        fetch('/api/wallet-metadata?action=rewards-award', {
          method: 'POST',
          headers: { 'Content-Type': 'application/json' },
          body: JSON.stringify({ lexieId: currentLexieId, txHash, usdValue })
        }).then(async (r) => {
          const json = await r.json().catch(() => ({}));
          if (r.ok && json?.success && typeof json.balance === 'number') {
            setPointsBalance(json.balance);
          } else if (r.ok && json?.ok && typeof json.balance === 'number') {
            setPointsBalance(json.balance);
          } else if (r.ok && json?.idempotent) {
            fetch(`/api/wallet-metadata?action=rewards-balance&lexieId=${encodeURIComponent(currentLexieId)}`)
              .then(res => res.json())
              .then(b => {
                if (b?.success && typeof b.balance === 'number') setPointsBalance(b.balance);
              }).catch(() => {});
          }
        }).catch(() => {});
      } catch {}
    };

    const handleBalanceUpdateComplete = (event) => {
      console.log('[VaultDesktop] Balance update completed (backup unlock)');
      setIsTransactionLocked(false);
      setActiveTransactionMonitors(0);
    };

    if (typeof window !== 'undefined') {
      window.addEventListener('privacy-transaction-start', handleTransactionStart);
      window.addEventListener('privacy-transaction-complete', handleTransactionComplete);
      window.addEventListener('transaction-monitor-complete', handleTransactionMonitorComplete);
      window.addEventListener('railgun-public-refresh', handleBalanceUpdateComplete);
    }

    return () => {
      if (typeof window !== 'undefined') {
        window.removeEventListener('privacy-transaction-start', handleTransactionStart);
        window.removeEventListener('privacy-transaction-complete', handleTransactionComplete);
        window.removeEventListener('transaction-monitor-complete', handleTransactionMonitorComplete);
        window.removeEventListener('railgun-public-refresh', handleBalanceUpdateComplete);
      }
    };
  }, [currentLexieId]);

  // Auto-unlock transaction lock after 1 minute as safety fallback
  useEffect(() => {
    if (!isTransactionLocked) return;

    console.log('[VaultDesktop] ⏰ Starting 2-minute safety timeout for transaction lock');

    const timeoutId = setTimeout(() => {
      console.log('[VaultDesktop] ⏰ Safety timeout reached - auto-unlocking transaction UI');
      setIsTransactionLocked(false);
      setActiveTransactionMonitors(0);
    }, 120000); // 60 seconds

    return () => {
      console.log('[VaultDesktop] ⏰ Clearing safety timeout (transaction completed normally)');
      clearTimeout(timeoutId);
    };
  }, [isTransactionLocked]);



  // Placeholder functions for command bar icons
  const handleRefresh = useCallback(async () => {
    console.log('[VaultDesktop] Refresh clicked');
    try {
      // Trigger full SDK balance refresh to discover new private transfers
      if (canUseRailgun && railgunWalletId && address && walletChainId) {
        console.log('[VaultDesktop] Triggering SDK balance refresh for private transfers...');
        await syncBalancesAfterTransaction({
          walletAddress: address,
          walletId: railgunWalletId,
          chainId: walletChainId,
        });
        console.log('[VaultDesktop] SDK balance refresh completed');
      }

      // Then refresh from Redis (which should now have updated balances)
      await refreshAllBalances();
      console.log('[VaultDesktop] Balance refresh completed');
    } catch (error) {
      console.error('[VaultDesktop] Balance refresh failed:', error);
    }
  }, [refreshAllBalances, canUseRailgun, railgunWalletId, address, walletChainId]);

  const handleInfoClick = useCallback(() => {
    console.log('[VaultDesktop] Info clicked - opening documentation');
    window.open('https://lexie-crypto.gitbook.io/lexie-crypto/', '_blank');
  }, []);


  // Auto-switch to privacy view when Railgun is ready
  useEffect(() => {
    if (canUseRailgun && railgunWalletId) {
      setShowPrivateMode(true);
    }
  }, [canUseRailgun, railgunWalletId]);


  // Fetch initial points when Lexie ID is available
  useEffect(() => {
    let cancelled = false;
    (async () => {
      if (!currentLexieId || !isRailgunInitialized) {
        setPointsBalance(null);
        setPointsBreakdown(null);
        return;
      }
      try {
        // First get game points from titans-be via proxy with HMAC
        let gamePoints = 0;
        let referralPoints = 0;
        try {
          const titansResp = await fetch(`/api/wallet-metadata?action=get-game-points&lexieId=${encodeURIComponent(currentLexieId)}`);
          if (titansResp.ok) {
            const gameData = await titansResp.json().catch(() => ({}));
            gamePoints = Number(gameData.gamePoints) || 0;
            referralPoints = Number(gameData.referralPoints) || 0;
            console.log(`[VaultDesktop] ✅ Got game points for ${currentLexieId}: game=${gamePoints}, referral=${referralPoints}`);
          } else {
            console.log(`[VaultDesktop] ⚠️ Titans API proxy error for ${currentLexieId}: ${titansResp.status}`);
          }
        } catch (gameError) {
          console.warn(`[VaultDesktop] ⚠️ Failed to fetch game points for ${currentLexieId}:`, gameError?.message);
        }

        // Then combine with vault points via rewards API
        const resp = await fetch(`/api/wallet-metadata?action=rewards-combined-balance&lexieId=${encodeURIComponent(currentLexieId)}&gamePoints=${gamePoints}&referralPoints=${referralPoints}`);
        if (!cancelled && resp.ok) {
          const json = await resp.json().catch(() => ({}));
          if (json?.success) {
            setPointsBalance(Number(json.total) || 0);
            setPointsBreakdown(json.breakdown);
          }
        }
      } catch (error) {
        console.error('[VaultDesktop] Error fetching combined points:', error);
      }
    })();
    return () => { cancelled = true; };
  }, [currentLexieId, isRailgunInitialized]);

  // Listen for points update events
  useEffect(() => {
    const handlePointsUpdated = async () => {
      if (!currentLexieId) return;

      console.log('[VaultDesktop] 🔄 Refreshing points balance after award...');

      try {
        // First get fresh game points from titans-be via proxy with HMAC
        let gamePoints = 0;
        let referralPoints = 0;
        try {
          const titansResp = await fetch(`/api/wallet-metadata?action=get-game-points&lexieId=${encodeURIComponent(currentLexieId)}`);
          if (titansResp.ok) {
            const gameData = await titansResp.json().catch(() => ({}));
            gamePoints = Number(gameData.gamePoints) || 0;
            referralPoints = Number(gameData.referralPoints) || 0;
            console.log(`[VaultDesktop] 🔄 Refreshed game points for ${currentLexieId}: game=${gamePoints}, referral=${referralPoints}`);
          } else {
            console.log(`[VaultDesktop] ⚠️ Titans API proxy error during refresh for ${currentLexieId}: ${titansResp.status}`);
          }
        } catch (gameError) {
          console.warn(`[VaultDesktop] ⚠️ Failed to refresh game points for ${currentLexieId}:`, gameError?.message);
        }

        // Then combine with latest vault points via rewards API
        const resp = await fetch(`/api/wallet-metadata?action=rewards-combined-balance&lexieId=${encodeURIComponent(currentLexieId)}&gamePoints=${gamePoints}&referralPoints=${referralPoints}`);

        if (resp.ok) {
          const json = await resp.json().catch(() => ({}));
          if (json?.success) {
            const newBalance = Number(json.total) || 0;
            const previousBalance = pointsBalance;
            console.log('[VaultDesktop] ✅ Points balance updated:', newBalance);

            setPointsBalance(newBalance);
            setPointsBreakdown(json.breakdown);

            // Show success toast if points actually increased
            if (previousBalance !== null && newBalance > previousBalance) {
              try {
                toast.custom((t) => (
                  React.createElement(
                    'div',
                    {
                      className: `font-mono pointer-events-auto ${t.visible ? 'animate-enter' : 'animate-leave'}`,
                      style: { zIndex: 9999 }
                    },
                    React.createElement(
                      'div',
                      { className: 'rounded-lg border border-green-500/30 bg-black/90 text-green-200 shadow-2xl' },
                      React.createElement(
                        'div',
                        { className: 'px-4 py-3 flex items-center gap-3' },
                        [
                          React.createElement('div', { key: 'dot', className: 'h-3 w-3 rounded-full bg-emerald-400' }),
                          React.createElement(
                            'div',
                            { key: 'text' },
                            `Points updated! You now have ${newBalance} points`
                          ),
                          React.createElement(
                            'button',
                            {
                              key: 'close',
                              type: 'button',
                              'aria-label': 'Dismiss',
                              onClick: (e) => {
                                e.preventDefault();
                                e.stopPropagation();
                                toast.dismiss(t.id);
                              },
                              className: 'ml-2 h-5 w-5 flex items-center justify-center rounded hover:bg-green-900/30 text-green-300/80 cursor-pointer'
                            },
                            '×'
                          )
                        ]
                      )
                    )
                  )
                ), { duration: 3000 });
              } catch (toastError) {
                console.warn('[VaultDesktop] Could not show points update toast:', toastError);
              }
            }
          } else {
            console.warn('[VaultDesktop] Points balance response not successful:', json);
          }
        } else {
          console.warn('[VaultDesktop] Points balance fetch failed:', resp.status);
        }
      } catch (error) {
        console.error('[VaultDesktop] Error fetching points balance:', error);
      }
    };

    if (typeof window !== 'undefined') {
      window.addEventListener('points-updated', handlePointsUpdated);
      console.log('[VaultDesktop] 🎧 Points update event listener registered');
    }

    return () => {
      if (typeof window !== 'undefined') {
        window.removeEventListener('points-updated', handlePointsUpdated);
        console.log('[VaultDesktop] 🔇 Points update event listener removed');
      }
    };
  }, [currentLexieId]);


  // Countdown timer for verification code - now handled by CrossPlatformVerificationModal component


  // Auto-open Lexie ID modal for new wallet creation
  useEffect(() => {
    if (shouldShowLexieIdModal && !currentLexieId) {
      console.log('[VaultDesktop] 🎉 New wallet created - opening Lexie ID modal');

      setShowLexieModal(true);
      clearLexieIdModalFlag(); // Clear the flag

      // Optional toast
      toast.custom((t) => (
        <div className={`font-mono pointer-events-auto ${t.visible ? 'animate-enter' : 'animate-leave'}`}>
          <div className="rounded-lg border border-purple-500/30 bg-black/90 text-purple-200 shadow-2xl">
            <div className="px-4 py-3 flex items-center gap-3">
              <div className="h-3 w-3 rounded-full bg-purple-400" />
              <div>
                <div className="text-sm">Get Your LexieID</div>
                <div className="text-xs text-purple-400/80">
                  Claim your LexieID for easy transfers and to play LexieTitans!
                </div>
              </div>
              <button
                type="button"
                aria-label="Dismiss"
                onClick={(e) => { e.stopPropagation(); toast.dismiss(t.id); }}
                className="ml-2 h-5 w-5 flex items-center justify-center rounded hover:bg-purple-900/30 text-purple-300/80"
              >
                ×
              </button>
            </div>
          </div>
        </div>
      ), { duration: 5000 });
    }
  }, [shouldShowLexieIdModal, currentLexieId, clearLexieIdModalFlag]);

  // Check if this Railgun address already has a linked Lexie ID
  useEffect(() => {
    if (!railgunAddress) {
      handleLexieIdLink('');
      return;
    }
    (async () => {
      try {
        const resp = await fetch(`/api/wallet-metadata?action=by-wallet&railgunAddress=${encodeURIComponent(railgunAddress)}`);
        if (resp.ok) {
          const json = await resp.json().catch(() => ({}));
          if (json.success && json.lexieID) {
            handleLexieIdLink(json.lexieID);
          } else {
            handleLexieIdLink('');
          }
        } else {
          handleLexieIdLink('');
        }
      } catch {
        handleLexieIdLink('');
      }
    })();
  }, [railgunAddress]);


  // Get encryption key
  const getEncryptionKey = useCallback(async () => {
    if (!address || !walletChainId) {
      throw new Error('Wallet not connected');
    }

    try {
      const secret = address.toLowerCase();
      const salt = `lexie-railgun-${activeChainId}`;
      return await deriveEncryptionKey(secret, salt, 100000);
    } catch (error) {
      console.error('[VaultDesktop] Failed to derive encryption key:', error);
      throw new Error('Failed to derive encryption key');
    }
  }, [address, activeChainId]);

  // Handle individual token shielding
  const handleShieldToken = useCallback(async (token) => {
    if (!canUseRailgun || !railgunWalletId || !address) {
      toast.error('Railgun wallet not ready');
      return;
    }

    const amount = shieldAmounts[token.symbol] || '';
    if (!amount || parseFloat(amount) <= 0) {
      toast.error('Please enter a valid amount to shield');
      return;
    }

    try {
      setIsShielding(true);
      setShieldingTokens(prev => new Set([...prev, token.symbol]));
      
      // Validate token is supported by Railgun
      if (!isTokenSupportedByRailgun(token.address, activeChainId)) {
        throw new Error(`${token.symbol} is not supported by Railgun on this network`);
      }

      // Check sufficient balance
      const requestedAmount = parseFloat(amount);
      const availableAmount = token.numericBalance || 0;

      if (availableAmount < requestedAmount) {
        throw new Error(`Insufficient balance. Available: ${availableAmount} ${token.symbol}`);
      }

      // Parse amount to smallest units
      const amountInUnits = parseTokenAmount(amount, token.decimals);

      // Get chain configuration
      const chainConfig = { type: network.name.toLowerCase(), id: activeChainId };

      // Get encryption key
      const key = await getEncryptionKey();

      console.log('[VaultDesktop] About to call shieldTokens with:', {
        railgunWalletId: railgunWalletId ? `${railgunWalletId.slice(0, 8)}...` : 'MISSING',
        hasKey: !!key,
        tokenAddress: token.address,
        tokenDetails: {
          symbol: token.symbol,
          address: token.address,
          hasAddress: !!token.address,
          addressType: typeof token.address,
          addressLength: token.address ? token.address.length : 0
        },
        amountInUnits,
        chainConfig,
        fromAddress: address,
        railgunAddress: railgunAddress ? `${railgunAddress.slice(0, 8)}...` : 'MISSING'
      });

      // Validate token address: allow undefined/null for native base tokens
      const isNativeToken = token.address == null;
      if (!isNativeToken && (typeof token.address !== 'string' || !token.address.startsWith('0x') || token.address.length !== 42)) {
        throw new Error(`Invalid token address for ${token.symbol}`);
      }

      const tokenType = isNativeToken ? 'NATIVE' : 'ERC20';
      console.log('[VaultDesktop] About to shield', tokenType, 'token:', token.symbol);
      
      const result = await shieldTokens({
        tokenAddress: token.address,
        amount: amountInUnits,
        chain: chainConfig,
        fromAddress: address,
        railgunAddress: railgunAddress,
        walletProvider: await walletProvider()
      });

      toast.dismiss();
      console.log('[VaultDesktop] Sending shield transaction:', result.transaction);
      
      // Get wallet signer
      const walletSigner = await walletProvider();
      
      // Send transaction using signer
      const txResponse = await walletSigner.sendTransaction(result.transaction);
      console.log('[VaultDesktop] Transaction sent:', txResponse);
      
      toast.dismiss();
      toast.loading(`Waiting for confirmation...`);
      
      toast.dismiss();
      toast.success(`Successfully shielded ${amount} ${token.symbol}! TX: ${txResponse.hash}`);
      
      // Clear the amount for this token
      setShieldAmounts(prev => ({ ...prev, [token.symbol]: '' }));
      
      // Enhanced transaction monitoring
      toast.dismiss();
      console.log('[VaultDesktop] Starting Graph-based shield monitoring...');
      
      try {
        const { monitorTransactionInGraph } = await import('../../utils/railgun/transactionMonitor.js');
        
        monitorTransactionInGraph({
          txHash: txResponse.hash,
          chainId: chainConfig.id,
          transactionType: 'shield',
          transactionDetails: {
            walletAddress: address,
            walletId: railgunWalletId,
            railgunAddress: railgunAddress,
            tokenSymbol: token.symbol,
            tokenAddress: token.address,
            decimals: token.decimals,
            amount: amount,
          },
          listener: async (event) => {
            console.log(`[VaultDesktop] Shield tx ${txResponse.hash} indexed on chain ${chainConfig.id}`);
          }
        })
        .then((result) => {
          if (result.found) {
            console.log(`[VaultDesktop] Shield monitoring completed in ${result.elapsedTime/1000}s`);
          } else {
            console.warn('[VaultDesktop] Shield monitoring timed out');
          }
        })
        .catch((error) => {
          console.error('[VaultDesktop] Shield Graph monitoring failed:', error);
        });
        
      } catch (monitorError) {
        console.error('[VaultDesktop] Failed to start shield monitoring:', monitorError);
      }
      
    } catch (error) {
      console.error('[VaultDesktop] Shield failed:', error);
      toast.dismiss();
    } finally {
      setIsShielding(false);
      setShieldingTokens(prev => {
        const newSet = new Set(prev);
        newSet.delete(token.symbol);
        return newSet;
      });
    }
  }, [canUseRailgun, railgunWalletId, address, activeChainId, network, shieldAmounts, refreshBalancesAfterTransaction, getEncryptionKey, walletProvider]);


  const [isChainMenuOpen, setIsChainMenuOpen] = useState(false);
  const [isMobileChainMenuOpen, setIsMobileChainMenuOpen] = useState(false);
  const [isModalChainMenuOpen, setIsModalChainMenuOpen] = useState(false);
  const chainMenuRef = useRef(null);
  const mobileChainMenuRef = useRef(null);

  // Close custom chain menu on outside click or ESC
  useEffect(() => {
    if (!isChainMenuOpen && !isMobileChainMenuOpen && !isModalChainMenuOpen) return;
    const onClickOutside = (e) => {
      if (chainMenuRef.current && !chainMenuRef.current.contains(e.target)) {
        setIsChainMenuOpen(false);
      }
      if (mobileChainMenuRef.current && !mobileChainMenuRef.current.contains(e.target)) {
        setIsMobileChainMenuOpen(false);
      }
    };
    const onKey = (e) => {
      if (e.key === 'Escape') {
        setIsChainMenuOpen(false);
        setIsMobileChainMenuOpen(false);
        setIsModalChainMenuOpen(false);
      }
    };
    document.addEventListener('mousedown', onClickOutside);
    document.addEventListener('keydown', onKey);
    return () => {
      document.removeEventListener('mousedown', onClickOutside);
      document.removeEventListener('keydown', onKey);
    };
  }, [isChainMenuOpen, isMobileChainMenuOpen, isModalChainMenuOpen]);

  if (!isConnected || (isConnected && !isNetworkSupported) || walletConnectValidating) {
    return (
      <div className="relative h-screen w-full bg-black text-white overflow-x-hidden scrollbar-terminal">
        {/* Background overlays */}
        <div className="fixed inset-0 z-0">
          <div className="absolute inset-0 bg-gradient-to-br from-black via-purple-900/30 to-blue-900/20"></div>
          <div className="absolute inset-0 bg-gradient-to-t from-black via-transparent to-black/60"></div>
          <div className="absolute bottom-0 left-0 right-0 h-1/3 bg-gradient-to-t from-purple-900/40 via-purple-800/20 to-transparent"></div>
          <div className="absolute inset-0 opacity-30">
            <div className="absolute inset-0 bg-[linear-gradient(rgba(147,51,234,0.2)_1px,transparent_1px),linear-gradient(90deg,rgba(147,51,234,0.2)_1px,transparent_1px)] bg-[size:40px_40px] animate-pulse"></div>
            <div className="absolute inset-0 bg-[linear-gradient(rgba(59,130,246,0.1)_1px,transparent_1px),linear-gradient(90deg,rgba(59,130,246,0.1)_1px,transparent_1px)] bg-[size:80px_80px] animate-pulse" style={{animationDelay: '1s'}}></div>
          </div>
          <div className="absolute inset-0 overflow-hidden scrollbar-terminal">
            {Array.from({ length: 3 }).map((_, i) => (
              <div 
                key={i} 
                className="absolute rounded-full animate-pulse"
                style={{ 
                  left: `${20 + i * 30}%`,
                  top: `${20 + i * 20}%`,
                  width: `${200 + i * 100}px`,
                  height: `${200 + i * 100}px`,
                  background: `radial-gradient(circle, rgba(147, 51, 234, 0.1) 0%, rgba(147, 51, 234, 0.05) 50%, transparent 100%)`,
                  animationDelay: `${i * 2}s`,
                  animationDuration: `${6 + i * 2}s`,
                }}
              />
            ))}
          </div>
        </div>

        <div className="relative z-10 max-w-3xl mx-auto px-6 sm:px-8 lg:px-12 py-12">
          <TerminalWindow
            title="LexieVault-connect"
            statusLabel={wasDisconnectedForUnsupportedNetwork ? 'NETWORK ERROR' : (isConnecting ? 'WAITING' : 'READY')}
            statusTone={wasDisconnectedForUnsupportedNetwork ? 'error' : (isConnecting ? 'waiting' : 'online')}
            footerLeft={<span>Process: wallet-connect</span>}
            variant="connect"
            className="overflow-hidden"
          >
            <div className="font-mono text-green-300 text-center">
              <WalletIcon className="h-16 w-16 text-emerald-300 mx-auto mb-6" />
              <h2 className="text-2xl font-semibold text-emerald-300 tracking-tight">Connect Wallet</h2>
              <p className="mt-2 text-emerald-300/80 text-center text-sm leading-6">
                {wasDisconnectedForUnsupportedNetwork
                  ? "Your wallet was disconnected because it's connected to an unsupported network. Please switch to Ethereum, Arbitrum, Polygon, or BNB Chain and try again."
                  : "Connect your wallet to gain access to the LexieVault features."
                }
              </p>

              <div className="space-y-4">
                <InjectedProviderButtons disabled={isConnecting} selectedChainId={selectedChainId} />
              </div>

              <div className="mt-6 text-sm text-green-400/70 text-center">
                <p>Choose your preferred wallet to connect</p>
                <p className="mt-1 pb-3 text-xs">Connection is zk-secured and encrypted</p>
              </div>
            </div>
          </TerminalWindow>
        </div>
      </div>
    );
  }

  return (
    <div className="relative h-screen w-full bg-[#0a0a0a] text-white overflow-x-hidden">
      {/* Background overlays */}
      <div className="fixed inset-0 z-0">
        <div className="absolute inset-0 bg-[#0a0a0a]"></div>
        <div className="absolute inset-0 opacity-30">
          <div className="absolute inset-0 bg-[linear-gradient(rgba(59,130,246,0.1)_1px,transparent_1px),linear-gradient(90deg,rgba(59,130,246,0.1)_1px,transparent_1px)] bg-[size:80px_80px] animate-pulse" style={{animationDelay: '1s'}}></div>
        </div>
        <div className="absolute inset-0 overflow-hidden">
        </div>
      </div>

      <div className="relative z-10 px-4 sm:px-6 lg:px-8 py-8">
        <WindowShell
          id="lexie-vault-terminal"
          title="lexie-vault"
          appType="vault"
          statusLabel={statusConfig.statusLabel}
          statusTone={statusConfig.statusTone}
          footerLeft={footerContent}
          variant="vault"
          fullscreen={false}
        >
          <div className="font-mono text-green-300 space-y-4">
            {/* Header */}
            <div className="flex flex-col sm:flex-row sm:items-center sm:justify-between border-b border-green-500/20 pb-4 gap-2">
              <div>
                <h1 className="text-xl font-bold text-emerald-300">LexieVault</h1>
                <div className="flex items-center space-x-2 text-sm flex-wrap">
                  <span className="text-green-400/80">
                    {address?.slice(0, 6)}...{address?.slice(-4)}
                  </span>
                  <span className="text-purple-300/60">•</span>
                  {currentLexieId ? (
                    <div className="flex items-center space-x-2">
                      <span className="text-purple-300 font-medium">{currentLexieId}</span>
                      <ClipboardDocumentIcon
                        className="h-3.5 w-3.5 text-purple-300 hover:text-purple-400 cursor-pointer transition-colors"
                        onClick={() => {
                          navigator.clipboard.writeText(currentLexieId);
                          toast.custom((t) => (
                            <div className={`font-mono pointer-events-auto ${t.visible ? 'animate-enter' : 'animate-leave'}`}>
                              <div className="rounded-lg border border-green-500/30 bg-black/90 text-green-200 shadow-2xl">
                                <div className="px-4 py-3 flex items-center gap-3">
                                  <div className="h-3 w-3 rounded-full bg-emerald-400" />
                                  <div>
                                    <div className="text-sm">Lexie ID copied to clipboard</div>
                                    <div className="text-xs text-green-400/80">{currentLexieId}</div>
                                  </div>
                                  <button type="button" aria-label="Dismiss" onClick={(e) => { e.stopPropagation(); toast.dismiss(t.id); }} className="ml-2 h-5 w-5 flex items-center justify-center rounded hover:bg-green-900/30 text-green-300/80">×</button>
                                </div>
                              </div>
                            </div>
                          ), { duration: 2500 });
                        }}
                        title="Copy Lexie ID"
                      />
                      <span
                        className="ml-2 text-purple-300"
                        title={
                          pointsBreakdown
                            ? `Vault Points: ${pointsBreakdown.vault?.toFixed(2) || '0.00'}\nGame Points: ${pointsBreakdown.game?.toFixed(2) || '0.00'}`
                            : "Points = $ value × streak. Min $5. Streak resets if you skip a day."
                        }
                      >
                        <span className="text-purple-300/60">•</span> points{' '}
                        {pointsBalance !== null && pointsBalance !== undefined ? pointsBalance.toFixed(2) : '0.00'}
                      </span>
                    </div>
                  ) : (
                    <button
                      onClick={() => setShowLexieModal(true)}
                      className="bg-purple-300 hover:bg-purple-400 text-black px-2 py-0.5 rounded text-xs font-medium transition-colors"
                    >
                      Get a Lexie ID
                    </button>
                  )}
                </div>
                {/* Mobile controls under Lexie ID */}
                <div className="flex items-center gap-2 mt-2 sm:hidden">
                  <div className="relative" ref={mobileChainMenuRef}>
                    <button
                      onClick={() => { if (!canUseRailgun || !railgunWalletId) return; setIsMobileChainMenuOpen((v) => !v); }}
                      className={`px-2 py-1 text-sm bg-black text-green-300 rounded border border-green-500/40 hover:border-emerald-400 ${(!canUseRailgun || !railgunWalletId) ? 'opacity-50 cursor-not-allowed' : ''}`}
                      title={(!canUseRailgun || !railgunWalletId) ? 'Waiting for vault engine to initialize' : 'Select network'}
                      aria-disabled={!canUseRailgun || !railgunWalletId}
                    >
                      {SUPPORTED_NETWORKS.find(n => n.id === activeChainId)?.name || 'Select'}
                      <span className="ml-1">▾</span>
                    </button>
                    {isMobileChainMenuOpen && (
                      <div className="absolute mt-1 left-0 w-40 bg-black text-green-300 border border-green-500/40 rounded shadow-xl overflow-hidden scrollbar-none z-[2000]">
                        {SUPPORTED_NETWORKS.map((net) => (
                          <button
                            key={net.id}
                            onClick={() => { if (!canUseRailgun || !railgunWalletId) return; setIsMobileChainMenuOpen(false); setSelectedChainId(net.id); switchNetwork(net.id); }}
                            className={`w-full text-left px-3 py-2 ${(!canUseRailgun || !railgunWalletId) ? 'opacity-50 cursor-not-allowed' : 'hover:bg-emerald-900/30 focus:bg-emerald-900/30'} focus:outline-none`}
                            title={(!canUseRailgun || !railgunWalletId) ? 'Waiting for vault engine to initialize' : `Switch to ${net.name}`}
                            aria-disabled={!canUseRailgun || !railgunWalletId}
                          >
                            {net.name}
                          </button>
                        ))}
                        <div className="h-[1px] bg-green-500/40" />
                      </div>
                    )}
                  </div>
                  <button
                    onClick={handleDisconnect}
                    className="bg-black hover:bg-red-900/30 text-red-300 px-3 py-1 rounded text-sm border border-red-500/40"
                  >
                    Disconnect
                  </button>
                </div>
              </div>
              {/* Desktop controls in original position */}
              <div className="hidden sm:flex items-center space-x-3">
                {/* Play Titans button commented out for initial release */}
                {/*
                {currentLexieId && (
                  <button
                    onClick={() => {
                      const windowState = getWindowState('titans-game-terminal');
                      // If window exists and is closed, reopen it first
                      if (windowState && windowState.isClosed) {
                        reopenWindow('titans-game-terminal');
                      }
                      setShowTitansGame(true);
                    }}
                    className="bg-purple-600/30 hover:bg-purple-600/50 text-purple-200 px-3 py-1 rounded text-sm border border-purple-400/40 transition-colors"
                    title="Play LexieTitans Game"
                  >
                    Play Titans!
                  </button>
                )}
                */}
                <div className="relative" ref={chainMenuRef}>
                  <button
                    onClick={() => { if (!canUseRailgun || !railgunWalletId) return; setIsChainMenuOpen((v) => !v); }}
                    className={`px-2 py-1 text-sm bg-black text-green-300 rounded border border-green-500/40 hover:border-emerald-400 ${(!canUseRailgun || !railgunWalletId) ? 'opacity-50 cursor-not-allowed' : ''}`}
                    title={(!canUseRailgun || !railgunWalletId) ? 'Waiting for vault engine to initialize' : 'Select network'}
                    aria-disabled={!canUseRailgun || !railgunWalletId}
                  >
                    {SUPPORTED_NETWORKS.find(n => n.id === activeChainId)?.name || 'Select'}
                    <span className="ml-1">▾</span>
                  </button>
                  {isChainMenuOpen && (
                    <div className="absolute mt-1 left-0 w-40 bg-black text-green-300 border border-green-500/40 rounded shadow-xl overflow-hidden scrollbar-none z-50">
                      {SUPPORTED_NETWORKS.map((net) => (
                        <button
                          key={net.id}
                          onClick={() => { if (!canUseRailgun || !railgunWalletId) return; setIsChainMenuOpen(false); setSelectedChainId(net.id); switchNetwork(net.id); }}
                          className={`w-full text-left px-3 py-2 ${(!canUseRailgun || !railgunWalletId) ? 'opacity-50 cursor-not-allowed' : 'hover:bg-emerald-900/30 focus:bg-emerald-900/30'} focus:outline-none`}
                          title={(!canUseRailgun || !railgunWalletId) ? 'Waiting for vault engine to initialize' : `Switch to ${net.name}`}
                          aria-disabled={!canUseRailgun || !railgunWalletId}
                        >
                          {net.name}
                        </button>
                      ))}
                      <div className="h-[1px] bg-green-500/40" />
                    </div>
                  )}
                </div>
                <button
                  onClick={handleDisconnect}
                  className="bg-black hover:bg-red-900/30 text-red-300 px-3 py-1 rounded text-sm border border-red-500/40"
                >
                  Disconnect
                </button>
              </div>
            </div>

            {/* Transaction Lock Status */}
            {isTransactionLocked && (
              <div className="mt-4 p-3 bg-yellow-900/20 border border-yellow-500/40 rounded-lg">
                <div className="flex items-center space-x-2">
                  <div className="animate-spin rounded-full h-4 w-4 border-b-2 border-yellow-400"></div>
                  <div>
                    <div className="text-yellow-300 text-sm font-medium">Transaction in Progress</div>
                    <div className="text-yellow-300/80 text-xs">Please wait for balance updates to complete. This may take a few seconds.</div>
                  </div>
                </div>
              </div>
            )}

            {/* Boot log */}
            <div className="mb-6">
              <div className="text-xs text-green-400/60 tracking-wide mb-3">LEXIE SYSTEM BOOT v2.1.3</div>
              <div className="space-y-1 text-green-300/80 text-xs leading-5 font-mono">
                <div>✓ Vault interface loaded</div>
                <div>✓ Network: {network?.name || 'Unknown'}</div>
                <div>✓ Vault balances: {Array.isArray(privateBalances) ? privateBalances.length : 0}</div>
                <div>{canUseRailgun ? '✓ Secure vault online' : '… Initializing secure vault'}</div>
                <div className="pt-1 text-emerald-300">Ready for commands...</div>
              </div>
            </div>

            {/* Divider */}
            <div className="border-t border-teal-500/10 my-6"></div>

            {/* Command Panel */}
            <div className="mb-6">
              <div className="text-xs text-green-400/60 mb-3 font-mono">LEXIE TERMINAL • commands</div>
              <div className="flex justify-between items-center mb-2">
                {/* Left-aligned command buttons */}
                <div className="flex flex-wrap gap-2">
                  <button
                    onClick={() => setSelectedView('balances')}
                    disabled={isTransactionLocked || !canUseRailgun || !railgunWalletId}
                    className="px-2 py-1 rounded border border-green-500/40 bg-black hover:bg-green-900/20 disabled:bg-gray-600/20 disabled:cursor-not-allowed text-xs"
                    title="View all wallet balances"
                  >
                    balances
                  </button>
                  <button
                    onClick={() => {
                      setActiveAction('contacts');
                      setSelectedView('privacy');
                    }}
                    disabled={isTransactionLocked || !canUseRailgun || !railgunWalletId}
                    className="px-2 py-1 rounded border border-pink-400/40 bg-pink-900/20 hover:bg-pink-900/40 disabled:bg-gray-600/20 disabled:cursor-not-allowed text-xs"
                    title="Manage your contacts"
                  >
                    contacts
                  </button>
                  <button
                    onClick={() => {
                      setActiveAction('shield');
                      setSelectedView('privacy');
                    }}
                    disabled={isTransactionLocked || !canUseRailgun || !railgunWalletId}
                    className="px-2 py-1 rounded border border-purple-300/50 bg-purple-300/10 hover:bg-purple-300/20 disabled:bg-gray-600/20 disabled:cursor-not-allowed text-xs"
                    title="Add tokens to your vault from your connected wallet"
                  >
                    add
                  </button>
                  <button
                    onClick={() => {
                      setActiveAction('receive');
                      setSelectedView('privacy');
                    }}
                    disabled={isTransactionLocked || !canUseRailgun || !railgunWalletId}
                    className="px-2 py-1 rounded border border-blue-400/40 bg-blue-900/20 hover:bg-blue-900/40 disabled:bg-gray-600/20 disabled:cursor-not-allowed text-xs"
                    title="Receive tokens to your vault from any address"
                  >
                    receive
                  </button>
                  <button
                    onClick={() => {
                      setActiveAction('transfer');
                      setSelectedView('privacy');
                    }}
                    disabled={isTransactionLocked || !canUseRailgun || !railgunWalletId}
                    className="px-2 py-1 rounded border border-cyan-400/40 bg-cyan-900/20 hover:bg-cyan-900/40 disabled:bg-gray-600/20 disabled:cursor-not-allowed text-xs"
                    title="Send tokens from your vault to any address"
                  >
                    send
                  </button>
                  <button
                    onClick={() => {
                      setActiveAction('unshield');
                      setSelectedView('privacy');
                    }}
                    disabled={isTransactionLocked || !canUseRailgun || !railgunWalletId}
                    className="px-2 py-1 rounded border border-amber-400/40 bg-amber-900/20 hover:bg-amber-900/40 disabled:bg-gray-600/20 disabled:cursor-not-allowed text-xs"
                    title="Remove tokens from your vault to your connected wallet"
                  >
                    remove
                  </button>
                  <button
                    onClick={() => setSelectedView('history')}
                    disabled={isTransactionLocked || !canUseRailgun || !railgunWalletId}
                    className="px-2 py-1 rounded border border-purple-400/40 bg-purple-900/20 hover:bg-purple-900/40 disabled:bg-gray-600/20 disabled:cursor-not-allowed text-xs"
                    title="View your transaction history"
                  >
                    history
                  </button>
                </div>

                {/* Right-aligned icon buttons - Hidden on mobile */}
                <div className="hidden md:flex gap-2">
                <button
                    onClick={handleInfoClick}
                    className="p-1.5 rounded border border-blue-400/40 bg-blue-900/20 hover:bg-blue-900/40 transition-all duration-200 hover:shadow-lg hover:shadow-blue-400/20"
                    title="Information"
                    aria-label="Info"
                  >
                    <Info className="w-4 h-4" />
                  </button>
                  <button
                    onClick={handleRefresh}
                    disabled={isLoading || !isConnected || isTransactionLocked || !canUseRailgun || !railgunWalletId}
                    className="p-1.5 rounded border border-emerald-400/40 bg-emerald-900/20 hover:bg-emerald-900/40 disabled:opacity-50 disabled:cursor-not-allowed transition-all duration-200 hover:shadow-lg hover:shadow-emerald-400/20"
                    title="Refresh all wallet balances"
                    aria-label="Refresh"
                  >
                    <RefreshCw className="w-4 h-4" />
                  </button>
                </div>
              </div>
            </div>

            {/* Divider */}
            <div className="border-t border-teal-500/10 my-6"></div>

            {/* Wallet Balances */}
            {selectedView === 'balances' && (
              <>
                {/* Private Balances */}
                <div className="mb-6">
                  <div className="flex items-center justify-between mb-4">
                    <div className="text-emerald-300 text-sm font-medium font-mono">{network?.name || 'Network'} Vault Balances</div>
                    <div className="flex items-center space-x-2">
                      {canUseRailgun && privateBalances.length > 0 && (
                        <button
                          onClick={() => setShowPrivateBalances(!showPrivateBalances)}
                          className={`px-2 py-0.5 rounded text-xs border ${
                            showPrivateBalances
                              ? 'bg-emerald-600/30 text-emerald-200 border-emerald-400/40'
                              : 'bg-black text-green-300 hover:bg-green-900/20 border-green-500/40'
                          }`}
                        >
                          {showPrivateBalances ? 'Hide' : 'Show'}
                        </button>
                      )}
                      {/* Mobile-only refresh and info buttons */}
                      <div className="flex md:hidden gap-1 ml-2">
                      <button
                          onClick={handleInfoClick}
                          className="p-1.5 rounded border border-blue-400/40 bg-blue-900/20 hover:bg-blue-900/40 transition-all duration-200 hover:shadow-lg hover:shadow-blue-400/20"
                          title="Information"
                          aria-label="Info"
                        >
                          <Info className="w-4 h-4" />
                        </button>
                        <button
                          onClick={handleRefresh}
                          disabled={isLoading || !isConnected || isTransactionLocked || !canUseRailgun || !railgunWalletId}
                          className="p-1.5 rounded border border-emerald-400/40 bg-emerald-900/20 hover:bg-emerald-900/40 disabled:opacity-50 disabled:cursor-not-allowed transition-all duration-200 hover:shadow-lg hover:shadow-emerald-400/20"
                          title="Refresh all wallet balances"
                          aria-label="Refresh"
                        >
                          <RefreshCw className="w-4 h-4" />
                        </button>
                      </div>
                    </div>
                  </div>


                  {!canUseRailgun ? (
                    <div className="text-center py-4 text-green-400/70 text-xs">
                      Secure vault engine not ready
                    </div>
                  ) : isPrivateBalancesLoading ? (
                    <div className="text-center py-4 text-green-300 text-xs">Getting your vault balances...</div>
                  ) : privateBalances.length === 0 ? (
                    <div className="text-center py-4 text-green-300 text-xs">
                      No vault tokens yet
                      <div className="text-green-400/70 mt-1">Add some tokens to start using secure vault</div>
                    </div>
                  ) : (
                    <div className="space-y-2">
                      <div className="text-green-200 text-xs">
                        {privateBalances.length} Vault Token{privateBalances.length !== 1 ? 's' : ''}
                      </div>

                      {(showPrivateBalances || privateBalances.length <= 3) && 
                        privateBalances.map((token) => (
                          <div key={token.symbol} className="p-2 bg-black/60 rounded text-xs">
                            <div className="flex items-center justify-between">
                              <div className="flex items-center space-x-2">
                                <div className="text-green-200 font-medium">{token.symbol}</div>
                                <div className="text-green-400/70">• {token.name || `${token.symbol} Token`}</div>
                              </div>
                              <div className="text-green-200">{Number(token.numericBalance).toFixed(6).replace(/\.?0+$/, '')}</div>
                            </div>
                            {token.balanceUSD !== undefined && (
                              <div className="text-right text-green-400/70 mt-1">${typeof token.balanceUSD === 'string' && token.balanceUSD.startsWith('$') ? token.balanceUSD.substring(1) : token.balanceUSD}</div>
                            )}
                          </div>
                        ))
                      }

                      {!showPrivateBalances && privateBalances.length > 3 && (
                        <div className="text-center py-2">
                          <button
                            onClick={() => setShowPrivateBalances(true)}
                            className="text-emerald-300 hover:text-emerald-200 text-xs"
                          >
                            Show {privateBalances.length - 3} more vault tokens
                          </button>
                        </div>
                      )}
                    </div>
                  )}
                </div>

                {/* Public Balances */}
                <div className="border-t border-teal-500/10 pt-6">
                  <div className="flex items-center mb-4">
                    <div className="text-emerald-300 text-sm font-medium font-mono">{network?.name || 'Network'} Public Balances</div>
                  </div>

                  <div className="space-y-2">
                    {(() => {
                      const filteredBalances = publicBalances.filter(token => {
                        const usdValue = parseFloat(token.balanceUSD || '0');
                        return usdValue >= 0.01;
                      });
                      return (
                        <>
                          {filteredBalances.map((token) => {
                            const isSupported = isTokenSupportedByRailgun(token.address, walletChainId);
                            const isShieldingThis = shieldingTokens.has(token.symbol);

                            return (
                              <div key={token.symbol} className="p-2 bg-black/60 rounded text-xs">
                                <div className="flex items-center justify-between">
                                  <div className="flex items-center space-x-2 min-w-0">
                                    <div className="text-green-200 font-medium">{token.symbol}</div>
                                    <div className="text-green-400/70 truncate">• {token.name || `${token.symbol} Token`}</div>
                                  </div>
                                  <div className="flex items-center space-x-2">
                                    <div className="text-green-200">{Number(token.numericBalance).toFixed(6).replace(/\.?0+$/, '')}</div>
                                  </div>
                                </div>
                                <div className="text-right text-green-400/70 mt-1">${typeof token.balanceUSD === 'string' && token.balanceUSD.startsWith('$') ? token.balanceUSD.substring(1) : token.balanceUSD}</div>
                              </div>
                            );
                          })}

                          {filteredBalances.length === 0 && !isLoading && (
                            <div className="text-center py-4 text-green-400/70 text-xs">No tokens found</div>
                          )}
                        </>
                      );
                    })()}
                  </div>
                </div>
              </>
            )}

            {/* Privacy Actions */}
            {selectedView === 'privacy' && (
              <PrivacyActions activeAction={activeAction} />
            )}

            {/* Transaction History */}
            {selectedView === 'history' && (
              <div className="border-t border-teal-500/10 pt-6">
                <div className="text-emerald-300 text-sm font-medium font-mono mb-4">Transaction History</div>
                <TransactionHistory />
              </div>
            )}

          </div>
        </WindowShell>

        {/* Error Messages */}
        {balanceErrors && (
          <div className="mt-4 p-3 bg-red-900/20 border border-red-500/40 rounded-lg">
            <p className="text-red-300 text-sm">Balance error: {balanceErrors}</p>
          </div>
        )}


      </div>

      <LexieIdChoiceModal
        isOpen={showLexieIdChoiceModal}
        onChoice={handleLexieIdChoice}
      />

      <GameOnboardingModal
        isOpen={showGameOnboardingModal}
        onChoice={handleGameOnboardingChoice}
        lexieId={pendingLexieId}
      />

      <LexieIdModal
        isOpen={showLexieModal}
        address={address}
        railgunAddress={railgunAddress}
        onLexieIdLinked={handleLexieIdLink}
        onClose={() => {
                                  setShowLexieModal(false);
                                  setLexieIdInput('');
                                  setLexieMessage('');
        }}
      />

      <CrossPlatformVerificationModal
        isOpen={showVerificationModal}
        onClose={() => setShowVerificationModal(false)}
      />

      <VaultInfoModal
        isOpen={showInfoModal}
        onClose={() => setShowInfoModal(false)}
      />

      <SignRequestModal
        isOpen={showSignRequestPopup}
        isInitInProgress={isInitInProgress}
        initProgress={initProgress}
        initFailedMessage={initFailedMessage}
        address={address}
        getNetworkNameById={getNetworkNameById}
        initializingChainId={initializingChainId}
        activeChainId={activeChainId}
        bootstrapProgress={bootstrapProgress}
        railgunWalletId={railgunWalletId}
        railgunAddress={railgunAddress}
        onPersistMetadata={handlePersistMetadata}
        onClose={resetModal}
      />

      <SignatureConfirmationModal
        isOpen={showSignatureConfirmation}
        selectedChainId={selectedChainId}
        setSelectedChainId={setSelectedChainId}
        setInitializingChainId={setInitializingChainId}
        supportedNetworks={SUPPORTED_NETWORKS}
        walletChainId={walletChainId}
        switchNetwork={switchNetwork}
        pendingSignatureMessage={pendingSignatureMessage}
        onConfirm={() => confirmSignature(selectedChainId)}
        onCancel={cancelSignature}
      />

      <ReturningUserChainSelectionModal
        isOpen={showReturningUserChainModal}
        selectedChainId={selectedChainId}
        setSelectedChainId={setSelectedChainId}
        setInitializingChainId={setInitializingChainId}
        supportedNetworks={SUPPORTED_NETWORKS}
        walletChainId={walletChainId}
        switchNetwork={switchNetwork}
        onConfirm={() => handleReturningUserChainChoice(true)}
        onCancel={() => handleReturningUserChainChoice(false)}
      />

      {/* Taskbar for minimized windows - Hidden on mobile */}
      {!mobileMode && <Taskbar />}

      {/* Titans Game Window */}
      {showTitansGame && (
        <WindowShell
          id="titans-game-terminal"
          title="titans-game"
          appType="game"
          statusLabel="Playing"
          statusTone="success"
          footerLeft="Process: titans-game"
          footerRight={`@lex:${currentLexieId}`}
          variant="game"
          fullscreen={mobileMode}
          onClose={() => setShowTitansGame(false)}
          initialSize={{ width: 1000, height: 700 }}
          initialPosition={{ x: 50, y: 50 }}
          minSize={{ width: 800, height: 600 }}
          className="z-[99]"
        >
          <TitansGameWindow
            lexieId={currentLexieId}
            walletAddress={address}
            onClose={() => setShowTitansGame(false)}
          />
        </WindowShell>
      )}

      {/* LexieAI Chat Window - Desktop */}
      {isLexieChatVisible && !isMobile && (
        <WindowShell
          id="lexie-chat-terminal"
          title="lexie-chat"
          appType="chat"
          statusLabel="Enable Degen Mode"
          statusTone="online"
          footerLeft="LexieAI Chat Terminal"
          footerRight="Secure LexieAI Communication Channel"
          variant="vault"
          fullscreen={false}
          onClose={() => setShowLexieChat(false)}
          initialSize={{ width: 1000, height: 700 }}
          initialPosition={{ x: 200, y: 100 }}
          minSize={{ width: 800, height: 600 }}
          className="z-[98]"
        >
          <ChatPage />
        </WindowShell>
      )}


      {/* Logo in top left - redirects to main site - only on desktop */}
      {!isMobile && (
        <div className="absolute md:top-6 md:left-5 -top-2 left-1 z-50 md:pl-6">
          <a
            href="https://www.lexiecrypto.com"
            className="hover:opacity-80 transition-opacity"
          >
            <span className="text-5xl font-bold text-purple-300">LEXIE</span>
          </a>
        </div>
      )}

<<<<<<< HEAD
      {/* Lexie Logo - Only show on desktops */}
      {!mobileMode && (
        <div className="fixed bottom-2 right-1 z-10">
          <img
            src="/lexie.png"
            alt="Lexie"
            className="w-[320px] h-[320px] opacity-80 hover:opacity-80 transition-opacity cursor-pointer"
            title="Click here to open up LexieChat"
            onClick={() => {
              const windowState = getWindowState('lexie-chat-terminal');
              // If window exists and is closed, reopen it first
              if (windowState && windowState.isClosed) {
                reopenWindow('lexie-chat-terminal');
              }
              setShowLexieChat(true);
            }}
          />
        </div>
      )}
=======
>>>>>>> f3dee7fa
    </div>
  );
};

const VaultDesktop = ({ externalWindowProvider = false }) => {
  const [isMobile, setIsMobile] = React.useState(false);
  const [isReady, setIsReady] = React.useState(false);

  React.useEffect(() => {
    if (typeof window === 'undefined' || typeof window.matchMedia === 'undefined') {
      setIsReady(true);
      return;
    }
    const mq = window.matchMedia('(max-width: 639px)');
    const apply = () => { setIsMobile(mq.matches); setIsReady(true); };
    apply();
    if (mq.addEventListener) mq.addEventListener('change', apply);
    else if (mq.addListener) mq.addListener(apply);
    return () => {
      if (mq.removeEventListener) mq.removeEventListener('change', apply);
      else if (mq.removeListener) mq.removeListener(apply);
    };
  }, []);

  if (!isReady) return null;

  if (isMobile) {
    return (
      <div className="min-h-screen bg-black">
        <Navbar />
        <WindowProvider>
          <VaultDesktopInner mobileMode={true} />
        </WindowProvider>
      </div>
    );
  }

  // If external WindowProvider is provided (like in WalletPage), don't wrap with our own
  if (externalWindowProvider) {
    return <VaultDesktopInner />;
  }

  return (
    <WindowProvider>
      <VaultDesktopInner />
    </WindowProvider>
  );
};

export default VaultDesktop;<|MERGE_RESOLUTION|>--- conflicted
+++ resolved
@@ -1812,28 +1812,6 @@
         </div>
       )}
 
-<<<<<<< HEAD
-      {/* Lexie Logo - Only show on desktops */}
-      {!mobileMode && (
-        <div className="fixed bottom-2 right-1 z-10">
-          <img
-            src="/lexie.png"
-            alt="Lexie"
-            className="w-[320px] h-[320px] opacity-80 hover:opacity-80 transition-opacity cursor-pointer"
-            title="Click here to open up LexieChat"
-            onClick={() => {
-              const windowState = getWindowState('lexie-chat-terminal');
-              // If window exists and is closed, reopen it first
-              if (windowState && windowState.isClosed) {
-                reopenWindow('lexie-chat-terminal');
-              }
-              setShowLexieChat(true);
-            }}
-          />
-        </div>
-      )}
-=======
->>>>>>> f3dee7fa
     </div>
   );
 };
