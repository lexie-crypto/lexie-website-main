--- conflicted
+++ resolved
@@ -107,10 +107,7 @@
           privateBalances: metaKey.privateBalances || [],
           lastBalanceUpdate: metaKey.lastBalanceUpdate,
           scannedChains: metaKey.scannedChains || [],
-<<<<<<< HEAD
           creationBlockNumbers: metaKey.creationBlockNumbers || {}
-=======
->>>>>>> f3dee7fa
         };
       }
 
@@ -143,10 +140,7 @@
           privateBalances: firstKey.privateBalances || [],
           lastBalanceUpdate: firstKey.lastBalanceUpdate,
           scannedChains: firstKey.scannedChains || [],
-<<<<<<< HEAD
           creationBlockNumbers: firstKey.creationBlockNumbers || {}
-=======
->>>>>>> f3dee7fa
         };
       }
     }
@@ -518,14 +512,8 @@
               signature: metaKey.signature,
               encryptedMnemonic: metaKey.encryptedMnemonic,
               privateBalances: metaKey.privateBalances,
-<<<<<<< HEAD
               scannedChains: Array.from(new Set([...(metaKey.scannedChains || []), scannedChainId])),
               hydratedChains: metaKey.hydratedChains || [] // Preserve existing hydratedChains
-=======
-              scannedChains: Array.from(
-                new Set([...(metaKey.scannedChains || []), scannedChainId])
-              ),
->>>>>>> f3dee7fa
             };
           }
         }
@@ -648,7 +636,6 @@
   }, [signatureConfirmationPromise]);
 
   // Ensure initial full scan is completed for a given chain before user transacts
-<<<<<<< HEAD
   const ensureChainScanned = useCallback(async (targetChainId) => {
     try {
     // 🛡️ CRITICAL: Don't run scans if returning user modal is open
@@ -656,21 +643,9 @@
       console.log('[Railgun Init] ⏸️ Waiting for returning user to select chain before scanning');
       return;
     }
-=======
-  const ensureChainScanned = useCallback(
-    async (targetChainId) => {
-      // 🛡️ CRITICAL: Don't run scans if returning user modal is open
-      if (showReturningUserChainModal) {
-        console.log(
-          "[Railgun Init] ⏸️ Waiting for returning user to select chain before scanning"
-        );
-        return;
-      }
->>>>>>> f3dee7fa
 
       if (!isConnected || !address || !railgunWalletID) return;
 
-<<<<<<< HEAD
       // Resolve Railgun chain config by chainId
       const { NETWORK_CONFIG } = await import('@railgun-community/shared-models');
       let railgunChain = null;
@@ -952,38 +927,6 @@
       } catch {}
     }
   }, [isConnected, address, railgunWalletID, showReturningUserChainModal]);
-=======
-      // Use the centralized chain switch utility
-      const success = await switchToChain({
-        address,
-        railgunWalletID,
-        targetChainId,
-        onProgress: (progress) => {
-          console.log(`[Railgun Init] Progress: ${progress.phase}`, progress);
-        },
-        onError: (error) => {
-          console.warn(
-            `[Railgun Init] Error for chain ${targetChainId}:`,
-            error
-          );
-        },
-        onComplete: (result) => {
-          console.log(
-            `[Railgun Init] ✅ Chain ${targetChainId} scan completed:`,
-            result
-          );
-        },
-      });
-
-      if (!success) {
-        console.warn(
-          `[Railgun Init] ⚠️ Chain scan failed for ${targetChainId}`
-        );
-      }
-    },
-    [isConnected, address, railgunWalletID, showReturningUserChainModal]
-  );
->>>>>>> f3dee7fa
 
   // Reset rate limiter only on wallet disconnect/connects
   const resetRPCLimiter = () => {
